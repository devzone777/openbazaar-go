--- conflicted
+++ resolved
@@ -177,11 +177,7 @@
 }
 
 func (pm *PeerManager) onConnection(req *connmgr.ConnReq, conn net.Conn) {
-<<<<<<< HEAD
-	// Don't let the connection manager connect us to the same peer more than once unless using a proxy
-=======
 	// Don't let the connection manager connect us to the same peer more than once unless we're using a proxy
->>>>>>> aeef6039
 	pm.peerMutex.Lock()
 	defer pm.peerMutex.Unlock()
 	if pm.proxy == nil {
