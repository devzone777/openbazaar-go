--- conflicted
+++ resolved
@@ -10,16 +10,13 @@
 	"path"
 	"sort"
 	"sync"
-<<<<<<< HEAD
 	"strings"
-=======
->>>>>>> ce058e46
+
 
 	"github.com/boltdb/bolt"
 	"github.com/btcsuite/btcd/chaincfg/chainhash"
 	"github.com/btcsuite/btcd/wire"
 	"github.com/cevaris/ordered_map"
-	"strings"
 )
 
 const (
