--- conflicted
+++ resolved
@@ -2,11 +2,8 @@
 
 import (
 	"bytes"
-<<<<<<< HEAD
 	"encoding/json"
 	"math/big"
-=======
->>>>>>> d33fcef7
 	"time"
 
 	"github.com/btcsuite/btcd/btcec"
@@ -297,11 +294,8 @@
 
 	FromAddress string
 	ToAddress   string
-<<<<<<< HEAD
-=======
 
 	Outputs []TransactionOutput
->>>>>>> d33fcef7
 }
 
 type StatusCode string
