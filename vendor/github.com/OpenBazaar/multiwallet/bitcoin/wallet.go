package bitcoin

import (
	"bytes"
	"encoding/hex"
	"errors"
	"fmt"
	"io"
	"math/big"
	"strconv"
	"time"

	"github.com/OpenBazaar/multiwallet/cache"
	"github.com/OpenBazaar/multiwallet/client"
	"github.com/OpenBazaar/multiwallet/config"
	"github.com/OpenBazaar/multiwallet/keys"
	"github.com/OpenBazaar/multiwallet/model"
	"github.com/OpenBazaar/multiwallet/service"
	"github.com/OpenBazaar/multiwallet/util"
	"github.com/OpenBazaar/spvwallet"
	"github.com/OpenBazaar/spvwallet/exchangerates"
	wi "github.com/OpenBazaar/wallet-interface"
	"github.com/btcsuite/btcd/chaincfg"
	"github.com/btcsuite/btcd/chaincfg/chainhash"
	"github.com/btcsuite/btcd/txscript"
	"github.com/btcsuite/btcd/wire"
	btc "github.com/btcsuite/btcutil"
	hd "github.com/btcsuite/btcutil/hdkeychain"
	"github.com/btcsuite/btcwallet/wallet/txrules"
	logging "github.com/op/go-logging"
	bip39 "github.com/tyler-smith/go-bip39"
	"golang.org/x/net/proxy"
)

type BitcoinWallet struct {
	db     wi.Datastore
	km     *keys.KeyManager
	params *chaincfg.Params
	client model.APIClient
	ws     *service.WalletService
	fp     *spvwallet.FeeProvider

	mPrivKey *hd.ExtendedKey
	mPubKey  *hd.ExtendedKey

	exchangeRates wi.ExchangeRates
	log           *logging.Logger
}

<<<<<<< HEAD
var (
	BitcoinCurrencyDefinition = wi.CurrencyDefinition{
		Code:         "BTC",
		Divisibility: 8,
	}
)
=======
var _ = wi.Wallet(&BitcoinWallet{})
>>>>>>> edb5cc64

func NewBitcoinWallet(cfg config.CoinConfig, mnemonic string, params *chaincfg.Params, proxy proxy.Dialer, cache cache.Cacher, disableExchangeRates bool) (*BitcoinWallet, error) {
	seed := bip39.NewSeed(mnemonic, "")

	mPrivKey, err := hd.NewMaster(seed, params)
	if err != nil {
		return nil, err
	}
	mPubKey, err := mPrivKey.Neuter()
	if err != nil {
		return nil, err
	}
	km, err := keys.NewKeyManager(cfg.DB.Keys(), params, mPrivKey, wi.Bitcoin, keyToAddress)
	if err != nil {
		return nil, err
	}

	c, err := client.NewClientPool(cfg.ClientAPIs, proxy)
	if err != nil {
		return nil, err
	}
	er := exchangerates.NewBitcoinPriceFetcher(proxy)
	if !disableExchangeRates {
		go er.Run()
	}

	wm, err := service.NewWalletService(cfg.DB, km, c, params, wi.Bitcoin, cache)
	if err != nil {
		return nil, err
	}

	fp := spvwallet.NewFeeProvider(cfg.MaxFee, cfg.HighFee, cfg.MediumFee, cfg.LowFee, cfg.FeeAPI, proxy)

	return &BitcoinWallet{
		db:            cfg.DB,
		km:            km,
		params:        params,
		client:        c,
		ws:            wm,
		fp:            fp,
		mPrivKey:      mPrivKey,
		mPubKey:       mPubKey,
		exchangeRates: er,
		log:           logging.MustGetLogger("bitcoin-wallet"),
	}, nil
}

func keyToAddress(key *hd.ExtendedKey, params *chaincfg.Params) (btc.Address, error) {
	return key.Address(params)
}

func (w *BitcoinWallet) Start() {
	w.client.Start()
	w.ws.Start()
}

func (w *BitcoinWallet) Params() *chaincfg.Params {
	return w.params
}

func (w *BitcoinWallet) CurrencyCode() string {
	if w.params.Name == chaincfg.MainNetParams.Name {
		return "btc"
	} else {
		return "tbtc"
	}
}

func (w *BitcoinWallet) IsDust(amount big.Int) bool {
	return txrules.IsDustAmount(btc.Amount(amount.Int64()), 25, txrules.DefaultRelayFeePerKb)
}

func (w *BitcoinWallet) MasterPrivateKey() *hd.ExtendedKey {
	return w.mPrivKey
}

func (w *BitcoinWallet) MasterPublicKey() *hd.ExtendedKey {
	return w.mPubKey
}

func (w *BitcoinWallet) ChildKey(keyBytes []byte, chaincode []byte, isPrivateKey bool) (*hd.ExtendedKey, error) {
	parentFP := []byte{0x00, 0x00, 0x00, 0x00}
	var id []byte
	if isPrivateKey {
		id = w.params.HDPrivateKeyID[:]
	} else {
		id = w.params.HDPublicKeyID[:]
	}
	hdKey := hd.NewExtendedKey(
		id,
		keyBytes,
		chaincode,
		parentFP,
		0,
		0,
		isPrivateKey)
	return hdKey.Child(0)
}

func (w *BitcoinWallet) CurrentAddress(purpose wi.KeyPurpose) btc.Address {
	key, _ := w.km.GetCurrentKey(purpose)
	addr, _ := key.Address(w.params)
	return btc.Address(addr)
}

func (w *BitcoinWallet) NewAddress(purpose wi.KeyPurpose) btc.Address {
	i, _ := w.db.Keys().GetUnused(purpose)
	key, _ := w.km.GenerateChildKey(purpose, uint32(i[1]))
	addr, _ := key.Address(w.params)
	w.db.Keys().MarkKeyAsUsed(addr.ScriptAddress())
	return btc.Address(addr)
}

func (w *BitcoinWallet) DecodeAddress(addr string) (btc.Address, error) {
	return btc.DecodeAddress(addr, w.params)
}

func (w *BitcoinWallet) ScriptToAddress(script []byte) (btc.Address, error) {
	_, addrs, _, err := txscript.ExtractPkScriptAddrs(script, w.params)
	if err != nil {
		return nil, err
	}
	if len(addrs) == 0 {
		return nil, errors.New("unknown script")
	}
	return addrs[0], nil
}

func (w *BitcoinWallet) AddressToScript(addr btc.Address) ([]byte, error) {
	return txscript.PayToAddrScript(addr)
}

func (w *BitcoinWallet) HasKey(addr btc.Address) bool {
	_, err := w.km.GetKeyForScript(addr.ScriptAddress())
	if err != nil {
		return false
	}
	return true
}

func (w *BitcoinWallet) Balance() (wi.CurrencyValue, wi.CurrencyValue) {
	utxos, _ := w.db.Utxos().GetAll()
	txns, _ := w.db.Txns().GetAll(false)
	c, u := util.CalcBalance(utxos, txns)
	return wi.CurrencyValue{Value: *big.NewInt(c), Currency: BitcoinCurrencyDefinition},
		wi.CurrencyValue{Value: *big.NewInt(u), Currency: BitcoinCurrencyDefinition}
}

func (w *BitcoinWallet) Transactions() ([]wi.Txn, error) {
	height, _ := w.ChainTip()
	txns, err := w.db.Txns().GetAll(false)
	if err != nil {
		return txns, err
	}
	for i, tx := range txns {
		var confirmations int32
		var status wi.StatusCode
		confs := int32(height) - tx.Height + 1
		if tx.Height <= 0 {
			confs = tx.Height
		}
		switch {
		case confs < 0:
			status = wi.StatusDead
		case confs == 0 && time.Since(tx.Timestamp) <= time.Hour*6:
			status = wi.StatusUnconfirmed
		case confs == 0 && time.Since(tx.Timestamp) > time.Hour*6:
			status = wi.StatusDead
		case confs > 0 && confs < 6:
			status = wi.StatusPending
			confirmations = confs
		case confs > 5:
			status = wi.StatusConfirmed
			confirmations = confs
		}
		tx.Confirmations = int64(confirmations)
		tx.Status = status
		txns[i] = tx
	}
	return txns, nil
}

func (w *BitcoinWallet) GetTransaction(txid chainhash.Hash) (wi.Txn, error) {
	txn, err := w.db.Txns().Get(txid)
	if err == nil {
		tx := wire.NewMsgTx(1)
		rbuf := bytes.NewReader(txn.Bytes)
		err := tx.BtcDecode(rbuf, wire.ProtocolVersion, wire.WitnessEncoding)
		if err != nil {
			return txn, err
		}
		outs := []wi.TransactionOutput{}
		for i, out := range tx.TxOut {
			var addr btc.Address
			_, addrs, _, err := txscript.ExtractPkScriptAddrs(out.PkScript, w.params)
			if err != nil {
				w.log.Errorf("error extracting address from txn pkscript: %v\n", err)
			}
			if len(addrs) == 0 {
				addr = nil
			} else {
				addr = addrs[0]
			}
			tout := wi.TransactionOutput{
				Address: addr,
				Value:   *big.NewInt(out.Value),
				Index:   uint32(i),
			}
			outs = append(outs, tout)
		}
		txn.Outputs = outs
	}
	return txn, err
}

func (w *BitcoinWallet) ChainTip() (uint32, chainhash.Hash) {
	return w.ws.ChainTip()
}

func (w *BitcoinWallet) GetFeePerByte(feeLevel wi.FeeLevel) big.Int {
	return *big.NewInt(int64(w.fp.GetFeePerByte(feeLevel)))
}

func (w *BitcoinWallet) Spend(amount big.Int, addr btc.Address, feeLevel wi.FeeLevel, referenceID string, spendAll bool) (*chainhash.Hash, error) {
	var (
		tx  *wire.MsgTx
		err error
	)
	if spendAll {
		tx, err = w.buildSpendAllTx(addr, feeLevel)
		if err != nil {
			return nil, err
		}
	} else {
		tx, err = w.buildTx(amount.Int64(), addr, feeLevel, nil)
		if err != nil {
			return nil, err
		}
	}

	if err := w.Broadcast(tx); err != nil {
		return nil, err
	}
	ch := tx.TxHash()
	return &ch, nil
}

func (w *BitcoinWallet) BumpFee(txid chainhash.Hash) (*chainhash.Hash, error) {
	return w.bumpFee(txid)
}

func (w *BitcoinWallet) EstimateFee(ins []wi.TransactionInput, outs []wi.TransactionOutput, feePerByte big.Int) big.Int {
	tx := new(wire.MsgTx)
	for _, out := range outs {
		scriptPubKey, _ := txscript.PayToAddrScript(out.Address)
		output := wire.NewTxOut(out.Value.Int64(), scriptPubKey)
		tx.TxOut = append(tx.TxOut, output)
	}
	estimatedSize := EstimateSerializeSize(len(ins), tx.TxOut, false, P2PKH)
	fee := estimatedSize * int(feePerByte.Int64())
	return *big.NewInt(int64(fee))
}

func (w *BitcoinWallet) EstimateSpendFee(amount big.Int, feeLevel wi.FeeLevel) (big.Int, error) {
	val, err := w.estimateSpendFee(amount.Int64(), feeLevel)
	return *big.NewInt(int64(val)), err
}

func (w *BitcoinWallet) SweepAddress(ins []wi.TransactionInput, address *btc.Address, key *hd.ExtendedKey, redeemScript *[]byte, feeLevel wi.FeeLevel) (*chainhash.Hash, error) {
	return w.sweepAddress(ins, address, key, redeemScript, feeLevel)
}

func (w *BitcoinWallet) CreateMultisigSignature(ins []wi.TransactionInput, outs []wi.TransactionOutput, key *hd.ExtendedKey, redeemScript []byte, feePerByte big.Int) ([]wi.Signature, error) {
	return w.createMultisigSignature(ins, outs, key, redeemScript, feePerByte.Uint64())
}

func (w *BitcoinWallet) Multisign(ins []wi.TransactionInput, outs []wi.TransactionOutput, sigs1 []wi.Signature, sigs2 []wi.Signature, redeemScript []byte, feePerByte big.Int, broadcast bool) ([]byte, error) {
	return w.multisign(ins, outs, sigs1, sigs2, redeemScript, feePerByte.Uint64(), broadcast)
}

func (w *BitcoinWallet) GenerateMultisigScript(keys []hd.ExtendedKey, threshold int, timeout time.Duration, timeoutKey *hd.ExtendedKey) (addr btc.Address, redeemScript []byte, err error) {
	return w.generateMultisigScript(keys, threshold, timeout, timeoutKey)
}

func (w *BitcoinWallet) AddWatchedAddresses(addrs ...btc.Address) error {

	var watchedScripts [][]byte
	for _, addr := range addrs {
		script, err := w.AddressToScript(addr)
		if err != nil {
			return err
		}
		watchedScripts = append(watchedScripts, script)
	}

	err := w.db.WatchedScripts().PutAll(watchedScripts)
	if err != nil {
		return err
	}

	w.client.ListenAddresses(addrs...)
	return nil
}

func (w *BitcoinWallet) AddTransactionListener(callback func(wi.TransactionCallback)) {
	w.ws.AddTransactionListener(callback)
}

func (w *BitcoinWallet) ReSyncBlockchain(fromTime time.Time) {
	go w.ws.UpdateState()
}

func (w *BitcoinWallet) GetConfirmations(txid chainhash.Hash) (uint32, uint32, error) {
	txn, err := w.db.Txns().Get(txid)
	if err != nil {
		return 0, 0, err
	}
	if txn.Height == 0 {
		return 0, 0, nil
	}
	chainTip, _ := w.ChainTip()
	return chainTip - uint32(txn.Height) + 1, uint32(txn.Height), nil
}

func (w *BitcoinWallet) Close() {
	w.ws.Stop()
	w.client.Close()
}

func (w *BitcoinWallet) ExchangeRates() wi.ExchangeRates {
	return w.exchangeRates
}

func (w *BitcoinWallet) DumpTables(wr io.Writer) {
	fmt.Fprintln(wr, "Transactions-----")
	txns, _ := w.db.Txns().GetAll(true)
	for _, tx := range txns {
		fmt.Fprintf(wr, "Hash: %s, Height: %d, Value: %s, WatchOnly: %t\n", tx.Txid, int(tx.Height), tx.Value, tx.WatchOnly)
	}
	fmt.Fprintln(wr, "\nUtxos-----")
	utxos, _ := w.db.Utxos().GetAll()
	for _, u := range utxos {
		fmt.Fprintf(wr, "Hash: %s, Index: %d, Height: %d, Value: %s, WatchOnly: %t\n", u.Op.Hash.String(), int(u.Op.Index), int(u.AtHeight), u.Value, u.WatchOnly)
	}
}

// Build a client.Transaction so we can ingest it into the wallet service then broadcast
func (w *BitcoinWallet) Broadcast(tx *wire.MsgTx) error {
	var buf bytes.Buffer
	tx.BtcEncode(&buf, wire.ProtocolVersion, wire.WitnessEncoding)
	cTxn := model.Transaction{
		Txid:          tx.TxHash().String(),
		Locktime:      int(tx.LockTime),
		Version:       int(tx.Version),
		Confirmations: 0,
		Time:          time.Now().Unix(),
		RawBytes:      buf.Bytes(),
	}
	utxos, err := w.db.Utxos().GetAll()
	if err != nil {
		return err
	}
	for n, in := range tx.TxIn {
		var u wi.Utxo
		for _, ut := range utxos {
			if util.OutPointsEqual(ut.Op, in.PreviousOutPoint) {
				u = ut
				break
			}
		}
		addr, err := w.ScriptToAddress(u.ScriptPubkey)
		if err != nil {
			return err
		}
		val, _ := strconv.ParseInt(u.Value, 10, 64)
		input := model.Input{
			Txid: in.PreviousOutPoint.Hash.String(),
			Vout: int(in.PreviousOutPoint.Index),
			ScriptSig: model.Script{
				Hex: hex.EncodeToString(in.SignatureScript),
			},
			Sequence: uint32(in.Sequence),
			N:        n,
			Addr:     addr.String(),
			Satoshis: val,
			Value:    float64(val) / util.SatoshisPerCoin(wi.Bitcoin),
		}
		cTxn.Inputs = append(cTxn.Inputs, input)
	}
	for n, out := range tx.TxOut {
		addr, err := w.ScriptToAddress(out.PkScript)
		if err != nil {
			return err
		}
		output := model.Output{
			N: n,
			ScriptPubKey: model.OutScript{
				Script: model.Script{
					Hex: hex.EncodeToString(out.PkScript),
				},
				Addresses: []string{addr.String()},
			},
			Value: float64(float64(out.Value) / util.SatoshisPerCoin(wi.Bitcoin)),
		}
		cTxn.Outputs = append(cTxn.Outputs, output)
	}
	_, err = w.client.Broadcast(buf.Bytes())
	if err != nil {
		return err
	}
	w.ws.ProcessIncomingTransaction(cTxn)
	return nil
}

// AssociateTransactionWithOrder used for ORDER_PAYMENT message
func (w *BitcoinWallet) AssociateTransactionWithOrder(cb wi.TransactionCallback) {
	w.ws.InvokeTransactionListeners(cb)
}<|MERGE_RESOLUTION|>--- conflicted
+++ resolved
@@ -47,16 +47,13 @@
 	log           *logging.Logger
 }
 
-<<<<<<< HEAD
 var (
+	_                         = wi.Wallet(&BitcoinWallet{})
 	BitcoinCurrencyDefinition = wi.CurrencyDefinition{
 		Code:         "BTC",
 		Divisibility: 8,
 	}
 )
-=======
-var _ = wi.Wallet(&BitcoinWallet{})
->>>>>>> edb5cc64
 
 func NewBitcoinWallet(cfg config.CoinConfig, mnemonic string, params *chaincfg.Params, proxy proxy.Dialer, cache cache.Cacher, disableExchangeRates bool) (*BitcoinWallet, error) {
 	seed := bip39.NewSeed(mnemonic, "")
