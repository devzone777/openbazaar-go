package bitcoin

import (
	"bytes"
	"crypto/sha256"
	"encoding/hex"
	"errors"
	"fmt"
<<<<<<< HEAD
	"math/big"
	"strconv"
=======
>>>>>>> d33fcef7
	"time"

	"github.com/btcsuite/btcd/chaincfg"

	"github.com/OpenBazaar/spvwallet"
	wi "github.com/OpenBazaar/wallet-interface"
	"github.com/btcsuite/btcd/blockchain"
	"github.com/btcsuite/btcd/btcec"
	"github.com/btcsuite/btcd/chaincfg/chainhash"
	"github.com/btcsuite/btcd/txscript"
	"github.com/btcsuite/btcd/wire"
	btc "github.com/btcsuite/btcutil"
	"github.com/btcsuite/btcutil/coinset"
	hd "github.com/btcsuite/btcutil/hdkeychain"
	"github.com/btcsuite/btcutil/txsort"
	"github.com/btcsuite/btcwallet/wallet/txauthor"
	"github.com/btcsuite/btcwallet/wallet/txrules"

	"github.com/OpenBazaar/multiwallet/util"
)

func (w *BitcoinWallet) buildTx(amount int64, addr btc.Address, feeLevel wi.FeeLevel, optionalOutput *wire.TxOut) (*wire.MsgTx, error) {
	// Check for dust
	script, _ := txscript.PayToAddrScript(addr)
	if txrules.IsDustAmount(btc.Amount(amount), len(script), txrules.DefaultRelayFeePerKb) {
		return nil, wi.ErrorDustAmount
	}

	var additionalPrevScripts map[wire.OutPoint][]byte
	var additionalKeysByAddress map[string]*btc.WIF

	// Create input source
	height, _ := w.ws.ChainTip()
	utxos, err := w.db.Utxos().GetAll()
	if err != nil {
		return nil, err
	}
	coinMap := util.GatherCoins(height, utxos, w.ScriptToAddress, w.km.GetKeyForScript)

	coins := make([]coinset.Coin, 0, len(coinMap))
	for k := range coinMap {
		coins = append(coins, k)
	}
	inputSource := func(target btc.Amount) (total btc.Amount, inputs []*wire.TxIn, inputValues []btc.Amount, scripts [][]byte, err error) {
		coinSelector := coinset.MaxValueAgeCoinSelector{MaxInputs: 10000, MinChangeAmount: btc.Amount(0)}
		coins, err := coinSelector.CoinSelect(target, coins)
		if err != nil {
			return total, inputs, inputValues, scripts, wi.ErrorInsuffientFunds
		}
		additionalPrevScripts = make(map[wire.OutPoint][]byte)
		additionalKeysByAddress = make(map[string]*btc.WIF)
		for _, c := range coins.Coins() {
			total += c.Value()
			outpoint := wire.NewOutPoint(c.Hash(), c.Index())
			in := wire.NewTxIn(outpoint, []byte{}, [][]byte{})
			in.Sequence = 0 // Opt-in RBF so we can bump fees
			inputs = append(inputs, in)
			additionalPrevScripts[*outpoint] = c.PkScript()
			key := coinMap[c]
			addr, err := key.Address(w.params)
			if err != nil {
				continue
			}
			privKey, err := key.ECPrivKey()
			if err != nil {
				continue
			}
			wif, _ := btc.NewWIF(privKey, w.params, true)
			additionalKeysByAddress[addr.EncodeAddress()] = wif
		}
		return total, inputs, inputValues, scripts, nil
	}

	// Get the fee per kilobyte
	f := w.GetFeePerByte(feeLevel)
	feePerKB := f.Int64() * 1000

	// outputs
	out := wire.NewTxOut(amount, script)

	// Create change source
	changeSource := func() ([]byte, error) {
		addr := w.CurrentAddress(wi.INTERNAL)
		script, err := txscript.PayToAddrScript(addr)
		if err != nil {
			return []byte{}, err
		}
		return script, nil
	}

	outputs := []*wire.TxOut{out}
	if optionalOutput != nil {
		outputs = append(outputs, optionalOutput)
	}
	authoredTx, err := newUnsignedTransaction(outputs, btc.Amount(feePerKB), inputSource, changeSource)
	if err != nil {
		return nil, err
	}

	// BIP 69 sorting
	txsort.InPlaceSort(authoredTx.Tx)

	// Sign tx
	getKey := txscript.KeyClosure(func(addr btc.Address) (*btcec.PrivateKey, bool, error) {
		addrStr := addr.EncodeAddress()
		wif := additionalKeysByAddress[addrStr]
		return wif.PrivKey, wif.CompressPubKey, nil
	})
	getScript := txscript.ScriptClosure(func(
		addr btc.Address) ([]byte, error) {
		return []byte{}, nil
	})
	for i, txIn := range authoredTx.Tx.TxIn {
		prevOutScript := additionalPrevScripts[txIn.PreviousOutPoint]
		script, err := txscript.SignTxOutput(w.params,
			authoredTx.Tx, i, prevOutScript, txscript.SigHashAll, getKey,
			getScript, txIn.SignatureScript)
		if err != nil {
			return nil, errors.New("Failed to sign transaction")
		}
		txIn.SignatureScript = script
	}
	return authoredTx.Tx, nil
}

func (w *BitcoinWallet) buildSpendAllTx(addr btc.Address, feeLevel wi.FeeLevel) (*wire.MsgTx, error) {
	tx := wire.NewMsgTx(1)

	height, _ := w.ws.ChainTip()
	utxos, err := w.db.Utxos().GetAll()
	if err != nil {
		return nil, err
	}
	coinMap := util.GatherCoins(height, utxos, w.ScriptToAddress, w.km.GetKeyForScript)

	totalIn, _, additionalPrevScripts, additionalKeysByAddress := util.LoadAllInputs(tx, coinMap, w.params)

	// outputs
	script, err := txscript.PayToAddrScript(addr)
	if err != nil {
		return nil, err
	}

	// Get the fee
	fee0 := w.GetFeePerByte(feeLevel)
	feePerByte := fee0.Int64()
	estimatedSize := EstimateSerializeSize(1, []*wire.TxOut{wire.NewTxOut(0, script)}, false, P2PKH)
	fee := int64(estimatedSize) * feePerByte

	// Check for dust output
	if txrules.IsDustAmount(btc.Amount(totalIn-fee), len(script), txrules.DefaultRelayFeePerKb) {
		return nil, wi.ErrorDustAmount
	}

	// Build the output
	out := wire.NewTxOut(totalIn-fee, script)
	tx.TxOut = append(tx.TxOut, out)

	// BIP 69 sorting
	txsort.InPlaceSort(tx)

	// Sign
	getKey := txscript.KeyClosure(func(addr btc.Address) (*btcec.PrivateKey, bool, error) {
		addrStr := addr.EncodeAddress()
		wif, ok := additionalKeysByAddress[addrStr]
		if !ok {
			return nil, false, errors.New("key not found")
		}
		return wif.PrivKey, wif.CompressPubKey, nil
	})
	getScript := txscript.ScriptClosure(func(
		addr btc.Address) ([]byte, error) {
		return []byte{}, nil
	})
	for i, txIn := range tx.TxIn {
		prevOutScript := additionalPrevScripts[txIn.PreviousOutPoint]
		script, err := txscript.SignTxOutput(w.params,
			tx, i, prevOutScript, txscript.SigHashAll, getKey,
			getScript, txIn.SignatureScript)
		if err != nil {
			return nil, errors.New("failed to sign transaction")
		}
		txIn.SignatureScript = script
	}
	return tx, nil
}

func newUnsignedTransaction(outputs []*wire.TxOut, feePerKb btc.Amount, fetchInputs txauthor.InputSource, fetchChange txauthor.ChangeSource) (*txauthor.AuthoredTx, error) {

	var targetAmount btc.Amount
	for _, txOut := range outputs {
		targetAmount += btc.Amount(txOut.Value)
	}

	estimatedSize := EstimateSerializeSize(1, outputs, true, P2PKH)
	targetFee := txrules.FeeForSerializeSize(feePerKb, estimatedSize)

	for {
		inputAmount, inputs, _, scripts, err := fetchInputs(targetAmount + targetFee)
		if err != nil {
			return nil, err
		}
		if inputAmount < targetAmount+targetFee {
			return nil, errors.New("insufficient funds available to construct transaction")
		}

		maxSignedSize := EstimateSerializeSize(len(inputs), outputs, true, P2PKH)
		maxRequiredFee := txrules.FeeForSerializeSize(feePerKb, maxSignedSize)
		remainingAmount := inputAmount - targetAmount
		if remainingAmount < maxRequiredFee {
			targetFee = maxRequiredFee
			continue
		}

		unsignedTransaction := &wire.MsgTx{
			Version:  wire.TxVersion,
			TxIn:     inputs,
			TxOut:    outputs,
			LockTime: 0,
		}
		changeIndex := -1
		changeAmount := inputAmount - targetAmount - maxRequiredFee
		if changeAmount != 0 && !txrules.IsDustAmount(changeAmount,
			P2PKHOutputSize, txrules.DefaultRelayFeePerKb) {
			changeScript, err := fetchChange()
			if err != nil {
				return nil, err
			}
			if len(changeScript) > P2PKHPkScriptSize {
				return nil, errors.New("fee estimation requires change " +
					"scripts no larger than P2PKH output scripts")
			}
			change := wire.NewTxOut(int64(changeAmount), changeScript)
			l := len(outputs)
			unsignedTransaction.TxOut = append(outputs[:l:l], change)
			changeIndex = l
		}

		return &txauthor.AuthoredTx{
			Tx:          unsignedTransaction,
			PrevScripts: scripts,
			TotalInput:  inputAmount,
			ChangeIndex: changeIndex,
		}, nil
	}
}

func (w *BitcoinWallet) bumpFee(txid chainhash.Hash) (*chainhash.Hash, error) {
	txn, err := w.db.Txns().Get(txid)
	if err != nil {
		return nil, err
	}
	if txn.Height > 0 {
		return nil, spvwallet.BumpFeeAlreadyConfirmedError
	}
	if txn.Height < 0 {
		return nil, spvwallet.BumpFeeTransactionDeadError
	}
	// Check utxos for CPFP
	utxos, _ := w.db.Utxos().GetAll()
	for _, u := range utxos {
		if u.Op.Hash.IsEqual(&txid) && u.AtHeight == 0 {
			addr, err := w.ScriptToAddress(u.ScriptPubkey)
			if err != nil {
				return nil, err
			}
			key, err := w.km.GetKeyForScript(addr.ScriptAddress())
			if err != nil {
				return nil, err
			}
			h, err := hex.DecodeString(u.Op.Hash.String())
			if err != nil {
				return nil, err
			}
			n := new(big.Int)
			n, _ = n.SetString(u.Value, 10)
			in := wi.TransactionInput{
				LinkedAddress: addr,
				OutpointIndex: u.Op.Index,
				OutpointHash:  h,
				Value:         *n,
			}
			transactionID, err := w.sweepAddress([]wi.TransactionInput{in}, nil, key, nil, wi.FEE_BUMP)
			if err != nil {
				return nil, err
			}
			return transactionID, nil
		}
	}
	return nil, spvwallet.BumpFeeNotFoundError
}

func (w *BitcoinWallet) sweepAddress(ins []wi.TransactionInput, address *btc.Address, key *hd.ExtendedKey, redeemScript *[]byte, feeLevel wi.FeeLevel) (*chainhash.Hash, error) {
	var internalAddr btc.Address
	if address != nil {
		internalAddr = *address
	} else {
		internalAddr = w.CurrentAddress(wi.INTERNAL)
	}
	script, err := txscript.PayToAddrScript(internalAddr)
	if err != nil {
		return nil, err
	}

	var val int64
	var inputs []*wire.TxIn
	additionalPrevScripts := make(map[wire.OutPoint][]byte)
	for _, in := range ins {
		val += in.Value.Int64()
		ch, err := chainhash.NewHashFromStr(hex.EncodeToString(in.OutpointHash))
		if err != nil {
			return nil, err
		}
		script, err := txscript.PayToAddrScript(in.LinkedAddress)
		if err != nil {
			return nil, err
		}
		outpoint := wire.NewOutPoint(ch, in.OutpointIndex)
		input := wire.NewTxIn(outpoint, []byte{}, [][]byte{})
		inputs = append(inputs, input)
		additionalPrevScripts[*outpoint] = script
	}
	out := wire.NewTxOut(val, script)

	txType := P2PKH
	if redeemScript != nil {
		txType = P2SH_1of2_Multisig
		_, err := spvwallet.LockTimeFromRedeemScript(*redeemScript)
		if err == nil {
			txType = P2SH_Multisig_Timelock_1Sig
		}
	}
	estimatedSize := EstimateSerializeSize(len(ins), []*wire.TxOut{out}, false, txType)

	// Calculate the fee
	f := w.GetFeePerByte(feeLevel)
	feePerByte := int(f.Int64())
	fee := estimatedSize * feePerByte

	outVal := val - int64(fee)
	if outVal < 0 {
		outVal = 0
	}
	out.Value = outVal

	tx := &wire.MsgTx{
		Version:  wire.TxVersion,
		TxIn:     inputs,
		TxOut:    []*wire.TxOut{out},
		LockTime: 0,
	}

	// BIP 69 sorting
	txsort.InPlaceSort(tx)

	// Sign tx
	privKey, err := key.ECPrivKey()
	if err != nil {
		return nil, fmt.Errorf("retrieving private key: %s", err.Error())
	}
	pk := privKey.PubKey().SerializeCompressed()
	addressPub, err := btc.NewAddressPubKey(pk, w.params)
	if err != nil {
		return nil, fmt.Errorf("generating address pub key: %s", err.Error())
	}

	getKey := txscript.KeyClosure(func(addr btc.Address) (*btcec.PrivateKey, bool, error) {
		if addressPub.EncodeAddress() == addr.EncodeAddress() {
			wif, err := btc.NewWIF(privKey, w.params, true)
			if err != nil {
				return nil, false, err
			}
			return wif.PrivKey, wif.CompressPubKey, nil
		}
		return nil, false, errors.New("Not found")
	})
	getScript := txscript.ScriptClosure(func(addr btc.Address) ([]byte, error) {
		if redeemScript == nil {
			return []byte{}, nil
		}
		return *redeemScript, nil
	})

	// Check if time locked
	var timeLocked bool
	if redeemScript != nil {
		rs := *redeemScript
		if rs[0] == txscript.OP_IF {
			timeLocked = true
			tx.Version = 2
			for _, txIn := range tx.TxIn {
				locktime, err := spvwallet.LockTimeFromRedeemScript(*redeemScript)
				if err != nil {
					return nil, err
				}
				txIn.Sequence = locktime
			}
		}
	}

	hashes := txscript.NewTxSigHashes(tx)
	for i, txIn := range tx.TxIn {
		if redeemScript == nil {
			prevOutScript := additionalPrevScripts[txIn.PreviousOutPoint]
			script, err := txscript.SignTxOutput(w.params,
				tx, i, prevOutScript, txscript.SigHashAll, getKey,
				getScript, txIn.SignatureScript)
			if err != nil {
				return nil, errors.New("Failed to sign transaction")
			}
			txIn.SignatureScript = script
		} else {
			sig, err := txscript.RawTxInWitnessSignature(tx, hashes, i, ins[i].Value.Int64(), *redeemScript, txscript.SigHashAll, privKey)
			if err != nil {
				return nil, err
			}
			var witness wire.TxWitness
			if timeLocked {
				witness = wire.TxWitness{sig, []byte{}}
			} else {
				witness = wire.TxWitness{[]byte{}, sig}
			}
			witness = append(witness, *redeemScript)
			txIn.Witness = witness
		}
	}

	// broadcast
	if err := w.Broadcast(tx); err != nil {
		return nil, err
	}
	txid := tx.TxHash()
	return &txid, nil
}

func (w *BitcoinWallet) createMultisigSignature(ins []wi.TransactionInput, outs []wi.TransactionOutput, key *hd.ExtendedKey, redeemScript []byte, feePerByte uint64) ([]wi.Signature, error) {
	var sigs []wi.Signature
	tx := wire.NewMsgTx(1)
	for _, in := range ins {
		ch, err := chainhash.NewHashFromStr(hex.EncodeToString(in.OutpointHash))
		if err != nil {
			return sigs, err
		}
		outpoint := wire.NewOutPoint(ch, in.OutpointIndex)
		input := wire.NewTxIn(outpoint, []byte{}, [][]byte{})
		tx.TxIn = append(tx.TxIn, input)
	}
	for _, out := range outs {
		scriptPubKey, err := txscript.PayToAddrScript(out.Address)
		if err != nil {
			return sigs, err
		}
		output := wire.NewTxOut(out.Value.Int64(), scriptPubKey)
		tx.TxOut = append(tx.TxOut, output)
	}

	// Subtract fee
	txType := P2SH_2of3_Multisig
	_, err := spvwallet.LockTimeFromRedeemScript(redeemScript)
	if err == nil {
		txType = P2SH_Multisig_Timelock_2Sigs
	}
	estimatedSize := EstimateSerializeSize(len(ins), tx.TxOut, false, txType)
	fee := estimatedSize * int(feePerByte)
	if len(tx.TxOut) > 0 {
		feePerOutput := fee / len(tx.TxOut)
		for _, output := range tx.TxOut {
			output.Value -= int64(feePerOutput)
		}
	}

	// BIP 69 sorting
	txsort.InPlaceSort(tx)

	signingKey, err := key.ECPrivKey()
	if err != nil {
		return sigs, err
	}

	hashes := txscript.NewTxSigHashes(tx)
	for i := range tx.TxIn {
		sig, err := txscript.RawTxInWitnessSignature(tx, hashes, i, ins[i].Value.Int64(), redeemScript, txscript.SigHashAll, signingKey)
		if err != nil {
			continue
		}
		bs := wi.Signature{InputIndex: uint32(i), Signature: sig}
		sigs = append(sigs, bs)
	}
	return sigs, nil
}

func (w *BitcoinWallet) multisign(ins []wi.TransactionInput, outs []wi.TransactionOutput, sigs1 []wi.Signature, sigs2 []wi.Signature, redeemScript []byte, feePerByte uint64, broadcast bool) ([]byte, error) {
	tx := wire.NewMsgTx(1)
	for _, in := range ins {
		ch, err := chainhash.NewHashFromStr(hex.EncodeToString(in.OutpointHash))
		if err != nil {
			return nil, err
		}
		outpoint := wire.NewOutPoint(ch, in.OutpointIndex)
		input := wire.NewTxIn(outpoint, []byte{}, [][]byte{})
		tx.TxIn = append(tx.TxIn, input)
	}
	for _, out := range outs {
		scriptPubKey, err := txscript.PayToAddrScript(out.Address)
		if err != nil {
			return nil, err
		}
		output := wire.NewTxOut(out.Value.Int64(), scriptPubKey)
		tx.TxOut = append(tx.TxOut, output)
	}

	// Subtract fee
	txType := P2SH_2of3_Multisig
	_, err := spvwallet.LockTimeFromRedeemScript(redeemScript)
	if err == nil {
		txType = P2SH_Multisig_Timelock_2Sigs
	}
	estimatedSize := EstimateSerializeSize(len(ins), tx.TxOut, false, txType)
	fee := estimatedSize * int(feePerByte)
	if len(tx.TxOut) > 0 {
		feePerOutput := fee / len(tx.TxOut)
		for _, output := range tx.TxOut {
			output.Value -= int64(feePerOutput)
		}
	}

	// BIP 69 sorting
	txsort.InPlaceSort(tx)

	// Check if time locked
	var timeLocked bool
	if redeemScript[0] == txscript.OP_IF {
		timeLocked = true
	}

	for i, input := range tx.TxIn {
		var sig1 []byte
		var sig2 []byte
		for _, sig := range sigs1 {
			if int(sig.InputIndex) == i {
				sig1 = sig.Signature
				break
			}
		}
		for _, sig := range sigs2 {
			if int(sig.InputIndex) == i {
				sig2 = sig.Signature
				break
			}
		}

		witness := wire.TxWitness{[]byte{}, sig1, sig2}

		if timeLocked {
			witness = append(witness, []byte{0x01})
		}
		witness = append(witness, redeemScript)
		input.Witness = witness
	}
	// broadcast
	if broadcast {
		if err := w.Broadcast(tx); err != nil {
			return nil, err
		}
	}
	var buf bytes.Buffer
	tx.BtcEncode(&buf, wire.ProtocolVersion, wire.WitnessEncoding)
	return buf.Bytes(), nil
}

func (w *BitcoinWallet) generateMultisigScript(keys []hd.ExtendedKey, threshold int, timeout time.Duration, timeoutKey *hd.ExtendedKey) (addr btc.Address, redeemScript []byte, err error) {
	if uint32(timeout.Hours()) > 0 && timeoutKey == nil {
		return nil, nil, errors.New("Timeout key must be non nil when using an escrow timeout")
	}

	if len(keys) < threshold {
		return nil, nil, fmt.Errorf("unable to generate multisig script with "+
			"%d required signatures when there are only %d public "+
			"keys available", threshold, len(keys))
	}

	var ecKeys []*btcec.PublicKey
	for _, key := range keys {
		ecKey, err := key.ECPubKey()
		if err != nil {
			return nil, nil, err
		}
		ecKeys = append(ecKeys, ecKey)
	}

	builder := txscript.NewScriptBuilder()
	if uint32(timeout.Hours()) == 0 {

		builder.AddInt64(int64(threshold))
		for _, key := range ecKeys {
			builder.AddData(key.SerializeCompressed())
		}
		builder.AddInt64(int64(len(ecKeys)))
		builder.AddOp(txscript.OP_CHECKMULTISIG)

	} else {
		ecKey, err := timeoutKey.ECPubKey()
		if err != nil {
			return nil, nil, err
		}
		sequenceLock := blockchain.LockTimeToSequence(false, uint32(timeout.Hours()*6))
		builder.AddOp(txscript.OP_IF)
		builder.AddInt64(int64(threshold))
		for _, key := range ecKeys {
			builder.AddData(key.SerializeCompressed())
		}
		builder.AddInt64(int64(len(ecKeys)))
		builder.AddOp(txscript.OP_CHECKMULTISIG)
		builder.AddOp(txscript.OP_ELSE).
			AddInt64(int64(sequenceLock)).
			AddOp(txscript.OP_CHECKSEQUENCEVERIFY).
			AddOp(txscript.OP_DROP).
			AddData(ecKey.SerializeCompressed()).
			AddOp(txscript.OP_CHECKSIG).
			AddOp(txscript.OP_ENDIF)
	}
	redeemScript, err = builder.Script()
	if err != nil {
		return nil, nil, err
	}

	witnessProgram := sha256.Sum256(redeemScript)

	addr, err = btc.NewAddressWitnessScriptHash(witnessProgram[:], w.params)
	if err != nil {
		return nil, nil, err
	}
	return addr, redeemScript, nil
}

func (w *BitcoinWallet) estimateSpendFee(amount int64, feeLevel wi.FeeLevel) (uint64, error) {
	// Since this is an estimate we can use a dummy output address. Let's use a long one so we don't under estimate.
	addr, err := btc.DecodeAddress("bc1qxtq7ha2l5qg70atpwp3fus84fx3w0v2w4r2my7gt89ll3w0vnlgspu349h", &chaincfg.MainNetParams)
	if err != nil {
		return 0, err
	}
	tx, err := w.buildTx(amount, addr, feeLevel, nil)
	if err != nil {
		return 0, err
	}
	var outval int64
	for _, output := range tx.TxOut {
		outval += output.Value
	}
	var inval int64
	utxos, err := w.db.Utxos().GetAll()
	if err != nil {
		return 0, err
	}
	for _, input := range tx.TxIn {
		for _, utxo := range utxos {
			if utxo.Op.Hash.IsEqual(&input.PreviousOutPoint.Hash) && utxo.Op.Index == input.PreviousOutPoint.Index {
				val, _ := strconv.ParseInt(utxo.Value, 10, 64)
				inval += val
				break
			}
		}
	}
	if inval < outval {
		return 0, errors.New("Error building transaction: inputs less than outputs")
	}
	return uint64(inval - outval), err
}<|MERGE_RESOLUTION|>--- conflicted
+++ resolved
@@ -6,11 +6,8 @@
 	"encoding/hex"
 	"errors"
 	"fmt"
-<<<<<<< HEAD
 	"math/big"
 	"strconv"
-=======
->>>>>>> d33fcef7
 	"time"
 
 	"github.com/btcsuite/btcd/chaincfg"
