--- conflicted
+++ resolved
@@ -581,11 +581,7 @@
 	i.socketMutex.RLock()
 	defer i.socketMutex.RUnlock()
 	if i.SocketClient != nil {
-<<<<<<< HEAD
-		i.SocketClient.Emit("subscribe", args)
-=======
 		i.SocketClient.Emit("subscribe", []interface{}{"bitcoind/addresstxid", convertedAddrs})
->>>>>>> 345e4b17
 	} else {
 		i.listenQueue = append(i.listenQueue, maybeConvertCashAddress(addr))
 	}
@@ -690,19 +686,11 @@
 			}
 		}
 	})
-<<<<<<< HEAD
-	for _, addr := range i.listenQueue {
-		var args []interface{}
-		args = append(args, "bitcoind/addresstxid")
-		args = append(args, []string{addr})
-		i.SocketClient.Emit("subscribe", args)
-=======
 
 	// Subscribe to queued addresses
 	if len(i.listenQueue) != 0 {
 		i.SocketClient.Emit("subscribe", []interface{}{"bitcoind/addresstxid", i.listenQueue})
 		i.listenQueue = []string{}
->>>>>>> 345e4b17
 	}
 	i.listenQueue = []string{}
 	Log.Infof("websocket connected (%s)", i.String())
