--- conflicted
+++ resolved
@@ -44,16 +44,13 @@
 	log           *logging.Logger
 }
 
-<<<<<<< HEAD
 var (
+	_                       = wi.Wallet(&ZCashWallet{})
 	ZcashCurrencyDefinition = wi.CurrencyDefinition{
-		Code:         "ZCASH",
+		Code:         "ZEC",
 		Divisibility: 8,
 	}
 )
-=======
-var _ = wi.Wallet(&ZCashWallet{})
->>>>>>> edb5cc64
 
 func NewZCashWallet(cfg config.CoinConfig, mnemonic string, params *chaincfg.Params, proxy proxy.Dialer, cache cache.Cacher, disableExchangeRates bool) (*ZCashWallet, error) {
 	seed := bip39.NewSeed(mnemonic, "")
