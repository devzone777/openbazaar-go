package core

import (
	"bytes"
	"crypto/rand"
	"encoding/hex"
	"encoding/json"
	"errors"
	"fmt"
	"math/big"
	"strconv"
	"strings"
	"time"

	"github.com/OpenBazaar/openbazaar-go/ipfs"
	"github.com/golang/protobuf/ptypes/timestamp"

	crypto "gx/ipfs/QmTW4SdgBWq9GjsBsHeUx8WuGxzhgzAf88UMH2w62PC8yK/go-libp2p-crypto"
	peer "gx/ipfs/QmYVXrKrKHDC9FobgmcmshCDyWwdrfwfanNQN4oxJ9Fk3h/go-libp2p-peer"
	mh "gx/ipfs/QmerPMzPk1mJVowm8KgmoknWa4yCYvvugMPsgWmDNUvDLW/go-multihash"

	ipfspath "gx/ipfs/QmQAgv6Gaoe2tQpcabqwKXKChp2MZ7i3UXv9DqTTaxCaTR/go-path"

	"github.com/OpenBazaar/jsonpb"
	"github.com/OpenBazaar/openbazaar-go/pb"
	"github.com/OpenBazaar/openbazaar-go/repo"
	"github.com/OpenBazaar/wallet-interface"
	hd "github.com/btcsuite/btcutil/hdkeychain"
	"github.com/golang/protobuf/proto"
	"github.com/golang/protobuf/ptypes"
)

type option struct {
	Name  string `json:"name"`
	Value string `json:"value"`
}

type shippingOption struct {
	Name    string `json:"name"`
	Service string `json:"service"`
}

type item struct {
	ListingHash    string         `json:"listingHash"`
	Quantity       uint64         `json:"quantity"`
	Options        []option       `json:"options"`
	Shipping       shippingOption `json:"shipping"`
	Memo           string         `json:"memo"`
	Coupons        []string       `json:"coupons"`
	PaymentAddress string         `json:"paymentAddress"`
}

// PurchaseData - record purchase data
type PurchaseData struct {
	ShipTo               string  `json:"shipTo"`
	Address              string  `json:"address"`
	City                 string  `json:"city"`
	State                string  `json:"state"`
	PostalCode           string  `json:"postalCode"`
	CountryCode          string  `json:"countryCode"`
	AddressNotes         string  `json:"addressNotes"`
	Moderator            string  `json:"moderator"`
	Items                []item  `json:"items"`
	AlternateContactInfo string  `json:"alternateContactInfo"`
	RefundAddress        *string `json:"refundAddress"` //optional, can be left out of json
	PaymentCoin          string  `json:"paymentCoin"`
}

const (
	// We use this to check to see if the approximate fee to release funds from escrow is greater than 1/4th of the amount
	// being released. If so, we prevent the purchase from being made as it severely cuts into the vendor's profits.
	// TODO: this probably should not be hardcoded but making it adaptive requires all wallet implementations to provide this data.
	// TODO: for now, this is probably OK as it's just an approximation.

	// EscrowReleaseSize - size in bytes for escrow op
	EscrowReleaseSize = 337
	// CryptocurrencyPurchasePaymentAddressMaxLength - max permissible length for an address
	CryptocurrencyPurchasePaymentAddressMaxLength = 512
)

// Purchase - add ricardian contract
func (n *OpenBazaarNode) Purchase(data *PurchaseData) (orderID string, paymentAddress string, paymentAmount *repo.CurrencyValue, vendorOnline bool, err error) {

	retCurrency := &repo.CurrencyValue{}
	defn, err := repo.LoadCurrencyDefinitions().Lookup(data.PaymentCoin)
	if err != nil {
		return "", "", retCurrency, false, err
	}
	retCurrency.Currency = defn
	currency := &pb.CurrencyDefinition{
		Code:         data.PaymentCoin,
		Divisibility: n.getDivisibility(data.PaymentCoin),
		Name:         defn.Name,
		CurrencyType: defn.CurrencyType,
	}
	contract, err := n.createContractWithOrder(data)
	if err != nil {
		return "", "", retCurrency, false, err
	}
	wal, err := n.Multiwallet.WalletForCurrencyCode(data.PaymentCoin)
	if err != nil {
		return "", "", retCurrency, false, err
	}

	// Add payment data and send to vendor
	if data.Moderator != "" { // Moderated payment

		contract, err := prepareModeratedOrderContract(data, n, contract, wal)
		if err != nil {
			return "", "", retCurrency, false, err
		}

		contract, err = n.SignOrder(contract)
		if err != nil {
			return "", "", retCurrency, false, err
		}

		// Send to order vendor
		merchantResponse, err := n.SendOrder(contract.VendorListings[0].VendorID.PeerID, contract)
		if err != nil {
			id, addr, amt, err := processOfflineModeratedOrder(n, contract)
			retCurrency.Amount = &amt
			return id, addr, retCurrency, false, err
		}
		id, addr, amt, f, err := processOnlineModeratedOrder(merchantResponse, n, contract)
		retCurrency.Amount = &amt
		return id, addr, retCurrency, f, err

	}
	// Direct payment
	payment := new(pb.Order_Payment)
	payment.Method = pb.Order_Payment_ADDRESS_REQUEST
	//payment.Coin = data.PaymentCoin
	payment.AmountValue = &pb.CurrencyValue{
		Currency: currency,
	}
	contract.BuyerOrder.Payment = payment

	// Calculate payment amount
	total, err := n.CalculateOrderTotal(contract)
	if err != nil {
		return "", "", retCurrency, false, err
	}

	payment.AmountValue = &pb.CurrencyValue{
		Currency: &pb.CurrencyDefinition{
			Code:         data.PaymentCoin,
			Divisibility: uint32(defn.Divisibility),
			Name:         defn.Name,
			CurrencyType: defn.CurrencyType,
		},
		Amount: total.String(),
	} // total
	contract, err = n.SignOrder(contract)
	if err != nil {
		return "", "", retCurrency, false, err
	}

	// Send to order vendor and request a payment address
	merchantResponse, err := n.SendOrder(contract.VendorListings[0].VendorID.PeerID, contract)
	if err != nil {
		id, addr, amount, err := processOfflineDirectOrder(n, wal, contract, payment)
		retCurrency.Amount = &amount
		return id, addr, retCurrency, false, err
	}
	id, addr, amt, f, err := processOnlineDirectOrder(merchantResponse, n, wal, contract)
	retCurrency.Amount = &amt
	return id, addr, retCurrency, f, err
}

func prepareModeratedOrderContract(data *PurchaseData, n *OpenBazaarNode, contract *pb.RicardianContract, wal wallet.Wallet) (*pb.RicardianContract, error) {
	if data.Moderator == n.IpfsNode.Identity.Pretty() {
		return nil, errors.New("cannot select self as moderator")
	}
	if data.Moderator == contract.VendorListings[0].VendorID.PeerID {
		return nil, errors.New("cannot select vendor as moderator")
	}
	payment := new(pb.Order_Payment)
	payment.Method = pb.Order_Payment_MODERATED
	payment.Moderator = data.Moderator
	//payment.Coin = NormalizeCurrencyCode(data.PaymentCoin)
	payment.AmountValue = &pb.CurrencyValue{
		Currency: &pb.CurrencyDefinition{
			Code:         data.PaymentCoin,
			Divisibility: n.getDivisibility(data.PaymentCoin),
		},
	}

	profile, err := n.FetchProfile(data.Moderator, true)
	if err != nil {
		return nil, errors.New("moderator could not be found")
	}
	moderatorKeyBytes, err := hex.DecodeString(profile.BitcoinPubkey)
	if err != nil {
		return nil, err
	}
	if !profile.Moderator || profile.ModeratorInfo == nil || len(profile.ModeratorInfo.AcceptedCurrencies) == 0 {
		return nil, errors.New("moderator is not capable of moderating this transaction")
	}

	if !currencyInAcceptedCurrenciesList(data.PaymentCoin, profile.ModeratorInfo.AcceptedCurrencies) {
		return nil, errors.New("moderator does not accept our currency")
	}
	contract.BuyerOrder.Payment = payment
	total, err := n.CalculateOrderTotal(contract)
	if err != nil {
		return nil, err
	}
	defn, _ := repo.LoadCurrencyDefinitions().Lookup(data.PaymentCoin)
	payment.AmountValue = &pb.CurrencyValue{
		Currency: &pb.CurrencyDefinition{
			Code:         data.PaymentCoin,
			Divisibility: uint32(defn.Divisibility),
			Name:         defn.Name,
			CurrencyType: defn.CurrencyType,
		},
		Amount: total.String(),
	} // total
	fpb := wal.GetFeePerByte(wallet.NORMAL)
	//if (fpb * EscrowReleaseSize) > (payment.Amount / 4) {
	f := new(big.Int).Mul(&fpb, big.NewInt(int64(EscrowReleaseSize)))
	t := new(big.Int).Div(&total, big.NewInt(4))

	if f.Cmp(t) > 0 {
		return nil, errors.New("transaction fee too high for moderated payment")
	}

	/* Generate a payment address using the first child key derived from the buyers's,
	   vendors's and moderator's masterPubKey and a random chaincode. */
	chaincode := make([]byte, 32)
	_, err = rand.Read(chaincode)
	if err != nil {
		return nil, err
	}
	vendorKey, err := wal.ChildKey(contract.VendorListings[0].VendorID.Pubkeys.Bitcoin, chaincode, false)
	if err != nil {
		return nil, err
	}
	buyerKey, err := wal.ChildKey(contract.BuyerOrder.BuyerID.Pubkeys.Bitcoin, chaincode, false)
	if err != nil {
		return nil, err
	}
	moderatorKey, err := wal.ChildKey(moderatorKeyBytes, chaincode, false)
	if err != nil {
		return nil, err
	}
	modPub, err := moderatorKey.ECPubKey()
	if err != nil {
		return nil, err
	}
	payment.ModeratorKey = modPub.SerializeCompressed()

	timeout, err := time.ParseDuration(strconv.Itoa(int(contract.VendorListings[0].Metadata.EscrowTimeoutHours)) + "h")
	if err != nil {
		return nil, err
	}
	addr, redeemScript, err := wal.GenerateMultisigScript([]hd.ExtendedKey{*buyerKey, *vendorKey, *moderatorKey}, 2, timeout, vendorKey)
	if err != nil {
		return nil, err
	}
	payment.Address = addr.EncodeAddress()
	payment.RedeemScript = hex.EncodeToString(redeemScript)
	payment.Chaincode = hex.EncodeToString(chaincode)
	fee := wal.GetFeePerByte(wallet.NORMAL)
	contract.BuyerOrder.RefundFeeValue = &pb.CurrencyValue{
		Currency: &pb.CurrencyDefinition{
			Code:         data.PaymentCoin,
			Divisibility: uint32(defn.Divisibility),
			Name:         defn.Name,
			CurrencyType: defn.CurrencyType,
		},
		Amount: fee.String(),
	}

	err = wal.AddWatchedAddress(addr)
	if err != nil {
		return nil, err
	}
	return contract, nil
}

func processOnlineDirectOrder(resp *pb.Message, n *OpenBazaarNode, wal wallet.Wallet, contract *pb.RicardianContract) (string, string, big.Int, bool, error) {
	// Vendor responded
	if resp.MessageType == pb.Message_ERROR {
		return "", "", *big.NewInt(0), false, extractErrorMessage(resp)
	}
	if resp.MessageType != pb.Message_ORDER_CONFIRMATION {
		return "", "", *big.NewInt(0), false, errors.New("vendor responded to the order with an incorrect message type")
	}
	if resp.Payload == nil {
		return "", "", *big.NewInt(0), false, errors.New("vendor responded with nil payload")
	}
	rc := new(pb.RicardianContract)
	err := proto.Unmarshal(resp.Payload.Value, rc)
	if err != nil {
		return "", "", *big.NewInt(0), false, errors.New("error parsing the vendor's response")
	}
	contract.VendorOrderConfirmation = rc.VendorOrderConfirmation
	for _, sig := range rc.Signatures {
		if sig.Section == pb.Signature_ORDER_CONFIRMATION {
			contract.Signatures = append(contract.Signatures, sig)
		}
	}
	err = n.ValidateOrderConfirmation(contract, true)
	if err != nil {
		return "", "", *big.NewInt(0), false, err
	}
	addr, err := wal.DecodeAddress(contract.VendorOrderConfirmation.PaymentAddress)
	if err != nil {
		return "", "", *big.NewInt(0), false, err
	}
	err = wal.AddWatchedAddress(addr)
	if err != nil {
		return "", "", *big.NewInt(0), false, err
	}
	orderID, err := n.CalcOrderID(contract.BuyerOrder)
	if err != nil {
		return "", "", *big.NewInt(0), false, err
	}
	err = n.Datastore.Purchases().Put(orderID, *contract, pb.OrderState_AWAITING_PAYMENT, false)
	if err != nil {
		return "", "", *big.NewInt(0), false, err
	}
	total, _ := new(big.Int).SetString(contract.BuyerOrder.Payment.AmountValue.Amount, 10)
	return orderID, contract.VendorOrderConfirmation.PaymentAddress, *total, true, nil
}

func processOfflineDirectOrder(n *OpenBazaarNode, wal wallet.Wallet, contract *pb.RicardianContract, payment *pb.Order_Payment) (string, string, big.Int, error) {
	// Vendor offline
	// Change payment code to direct

	total, _ := new(big.Int).SetString(contract.BuyerOrder.Payment.AmountValue.Amount, 10)
	fpb := wal.GetFeePerByte(wallet.NORMAL)
	//if (fpb * EscrowReleaseSize) > (payment.Amount / 4) {
	f := new(big.Int).Mul(&fpb, big.NewInt(int64(EscrowReleaseSize)))
	t := new(big.Int).Div(total, big.NewInt(4))

	//fpb := wal.GetFeePerByte(wallet.NORMAL)
	//if (fpb * EscrowReleaseSize) > (payment.Amount / 4) {
	if f.Cmp(t) > 0 {
		return "", "", *big.NewInt(0), errors.New("transaction fee too high for offline 2of2 multisig payment")
	}
	payment.Method = pb.Order_Payment_DIRECT

	/* Generate a payment address using the first child key derived from the buyer's
	   and vendors's masterPubKeys and a random chaincode. */
	chaincode := make([]byte, 32)
	_, err := rand.Read(chaincode)
	if err != nil {
		return "", "", *big.NewInt(0), err
	}
	vendorKey, err := wal.ChildKey(contract.VendorListings[0].VendorID.Pubkeys.Bitcoin, chaincode, false)
	if err != nil {
		return "", "", *big.NewInt(0), err
	}
	buyerKey, err := wal.ChildKey(contract.BuyerOrder.BuyerID.Pubkeys.Bitcoin, chaincode, false)
	if err != nil {
		return "", "", *big.NewInt(0), err
	}
	addr, redeemScript, err := wal.GenerateMultisigScript([]hd.ExtendedKey{*buyerKey, *vendorKey}, 1, time.Duration(0), nil)
	if err != nil {
		return "", "", *big.NewInt(0), err
	}
	payment.Address = addr.EncodeAddress()
	payment.RedeemScript = hex.EncodeToString(redeemScript)
	payment.Chaincode = hex.EncodeToString(chaincode)

	err = wal.AddWatchedAddress(addr)
	if err != nil {
		return "", "", *big.NewInt(0), err
	}

	// Remove signature and resign
	contract.Signatures = []*pb.Signature{contract.Signatures[0]}
	contract, err = n.SignOrder(contract)
	if err != nil {
		return "", "", *big.NewInt(0), err
	}

	// Send using offline messaging
	log.Warningf("Vendor %s is offline, sending offline order message", contract.VendorListings[0].VendorID.PeerID)
	peerID, err := peer.IDB58Decode(contract.VendorListings[0].VendorID.PeerID)
	if err != nil {
		return "", "", *big.NewInt(0), err
	}
	any, err := ptypes.MarshalAny(contract)
	if err != nil {
		return "", "", *big.NewInt(0), err
	}
	m := pb.Message{
		MessageType: pb.Message_ORDER,
		Payload:     any,
	}
	k, err := crypto.UnmarshalPublicKey(contract.VendorListings[0].VendorID.Pubkeys.Identity)
	if err != nil {
		return "", "", *big.NewInt(0), err
	}
	err = n.SendOfflineMessage(peerID, &k, &m)
	if err != nil {
		return "", "", *big.NewInt(0), err
	}
	orderID, err := n.CalcOrderID(contract.BuyerOrder)
	if err != nil {
		return "", "", *big.NewInt(0), err
	}
	err = n.Datastore.Purchases().Put(orderID, *contract, pb.OrderState_AWAITING_PAYMENT, false)
	if err != nil {
		return "", "", *big.NewInt(0), err
	}
	//total, _ := new(big.Int).SetString(contract.BuyerOrder.Payment.Amount.Value, 10)
	return orderID, contract.BuyerOrder.Payment.Address, *total, err
}

func processOnlineModeratedOrder(resp *pb.Message, n *OpenBazaarNode, contract *pb.RicardianContract) (string, string, big.Int, bool, error) {
	// Vendor responded
	if resp.MessageType == pb.Message_ERROR {
		return "", "", *big.NewInt(0), false, extractErrorMessage(resp)
	}
	if resp.MessageType != pb.Message_ORDER_CONFIRMATION {
		return "", "", *big.NewInt(0), false, errors.New("vendor responded to the order with an incorrect message type")
	}
	rc := new(pb.RicardianContract)
	err := proto.Unmarshal(resp.Payload.Value, rc)
	if err != nil {
		return "", "", *big.NewInt(0), false, errors.New("error parsing the vendor's response")
	}
	contract.VendorOrderConfirmation = rc.VendorOrderConfirmation
	for _, sig := range rc.Signatures {
		if sig.Section == pb.Signature_ORDER_CONFIRMATION {
			contract.Signatures = append(contract.Signatures, sig)
		}
	}
	err = n.ValidateOrderConfirmation(contract, true)
	if err != nil {
		return "", "", *big.NewInt(0), false, err
	}
	if contract.VendorOrderConfirmation.PaymentAddress != contract.BuyerOrder.Payment.Address {
		return "", "", *big.NewInt(0), false, errors.New("vendor responded with incorrect multisig address")
	}
	orderID, err := n.CalcOrderID(contract.BuyerOrder)
	if err != nil {
		return "", "", *big.NewInt(0), false, err
	}
	err = n.Datastore.Purchases().Put(orderID, *contract, pb.OrderState_AWAITING_PAYMENT, false)
	if err != nil {
		return "", "", *big.NewInt(0), false, err
	}
	total, _ := new(big.Int).SetString(contract.BuyerOrder.Payment.AmountValue.Amount, 10)
	return orderID, contract.VendorOrderConfirmation.PaymentAddress, *total, true, nil
}

func processOfflineModeratedOrder(n *OpenBazaarNode, contract *pb.RicardianContract) (string, string, big.Int, error) {
	// Vendor offline
	// Send using offline messaging
	log.Warningf("Vendor %s is offline, sending offline order message", contract.VendorListings[0].VendorID.PeerID)
	peerID, err := peer.IDB58Decode(contract.VendorListings[0].VendorID.PeerID)
	if err != nil {
		return "", "", *big.NewInt(0), err
	}
	any, err := ptypes.MarshalAny(contract)
	if err != nil {
		return "", "", *big.NewInt(0), err
	}
	m := pb.Message{
		MessageType: pb.Message_ORDER,
		Payload:     any,
	}
	k, err := crypto.UnmarshalPublicKey(contract.VendorListings[0].VendorID.Pubkeys.Identity)
	if err != nil {
		return "", "", *big.NewInt(0), err
	}
	err = n.SendOfflineMessage(peerID, &k, &m)
	if err != nil {
		return "", "", *big.NewInt(0), err
	}
	orderID, err := n.CalcOrderID(contract.BuyerOrder)
	if err != nil {
		return "", "", *big.NewInt(0), err
	}
	n.Datastore.Purchases().Put(orderID, *contract, pb.OrderState_AWAITING_PAYMENT, false)
	total, _ := new(big.Int).SetString(contract.BuyerOrder.Payment.AmountValue.Amount, 10)
	return orderID, contract.BuyerOrder.Payment.Address, *total, err
}

func extractErrorMessage(m *pb.Message) error {
	errMsg := new(pb.Error)
	err := ptypes.UnmarshalAny(m.Payload, errMsg)
	if err == nil {
		// if the server sends back JSON don't format it
		var jsonObj map[string]interface{}
		if json.Unmarshal([]byte(errMsg.ErrorMessage), &jsonObj) == nil {
			return errors.New(errMsg.ErrorMessage)
		}

		return fmt.Errorf("vendor rejected order, reason: %s", errMsg.ErrorMessage)
	}
	// For backwards compatibility check for a string payload
	return errors.New(string(m.Payload.Value))
}

func (n *OpenBazaarNode) createContractWithOrder(data *PurchaseData) (*pb.RicardianContract, error) {
	var (
		contract = new(pb.RicardianContract)
		order    = new(pb.Order)

		shipping = &pb.Order_Shipping{
			ShipTo:       data.ShipTo,
			Address:      data.Address,
			City:         data.City,
			State:        data.State,
			PostalCode:   data.PostalCode,
			Country:      pb.CountryCode(pb.CountryCode_value[data.CountryCode]),
			AddressNotes: data.AddressNotes,
		}
	)
	wal, err := n.Multiwallet.WalletForCurrencyCode(data.PaymentCoin)
	if err != nil {
		return nil, err
	}

	contract.BuyerOrder = order
	order.Version = 2
	order.Shipping = shipping
	order.AlternateContactInfo = data.AlternateContactInfo

	if data.RefundAddress != nil {
		order.RefundAddress = *(data.RefundAddress)
	} else {
		order.RefundAddress = wal.NewAddress(wallet.INTERNAL).EncodeAddress()
	}

	contractIdentity, err := getContractIdentity(n)
	if err != nil {
		return nil, err
	}
	order.BuyerID = contractIdentity

	ts, err := ptypes.TimestampProto(time.Now())
	if err != nil {
		return nil, err
	}
	order.Timestamp = ts

	ratingKeys, err := getRatingKeysForOrder(data, n, ts)
	if err != nil {
		return nil, err
	}
	order.RatingKeys = ratingKeys

	addedListings := make(map[string]*pb.Listing)
	for _, item := range data.Items {
		i := new(pb.Order_Item)

		/* It is possible that multiple items could refer to the same listing if the buyer is ordering
		   multiple items with different variants. If it is multiple items of the same variant they can just
		   use the quantity field. But different variants require two separate item entries. However,
		   in this case we do not need to add the listing to the contract twice. Just once is sufficient.
		   So let's check to see if that's the case here and handle it. */
		_, exists := addedListings[item.ListingHash]

		var listing *pb.Listing
		if !exists {
			sl, err := getSignedListing(n, contract, item)
			if err != nil {
				return nil, err
			}
			addedListings[item.ListingHash] = sl
			listing = sl
		} else {
			listing = addedListings[item.ListingHash]
		}

		if !currencyInAcceptedCurrenciesList(data.PaymentCoin, listing.Metadata.AcceptedCurrencies) {
			return nil, errors.New("listing does not accept the selected currency")
		}

		ser, err := proto.Marshal(listing)
		if err != nil {
			return nil, err
		}
		listingID, err := EncodeCID(ser)
		if err != nil {
			return nil, err
		}
		i.ListingHash = listingID.String()

		// If purchasing a listing version >=3 then the Quantity64 field must be used
		if listing.Metadata.Version < 3 {
			i.Quantity = uint32(item.Quantity)
		} else {
			i.Quantity64 = item.Quantity
		}

		i.Memo = item.Memo

		if listing.Metadata.ContractType != pb.Listing_Metadata_CRYPTOCURRENCY {
			// Remove any duplicate coupons
			i.CouponCodes = dedupeCoupons(item.Coupons)

			// Validate the selected options
			validatedOptions, err := validateListingOptions(listing.Item.Options, item.Options)
			if err != nil {
				return nil, err
			}
			i.Options = validatedOptions
		}

		// Add shipping to physical listings, and include it for digital and service
		// listings for legacy compatibility
		if listing.Metadata.ContractType == pb.Listing_Metadata_PHYSICAL_GOOD ||
			listing.Metadata.ContractType == pb.Listing_Metadata_DIGITAL_GOOD ||
			listing.Metadata.ContractType == pb.Listing_Metadata_SERVICE {

			i.ShippingOption = &pb.Order_Item_ShippingOption{
				Name:    item.Shipping.Name,
				Service: item.Shipping.Service,
			}
		}

		if listing.Metadata.ContractType == pb.Listing_Metadata_CRYPTOCURRENCY {
			i.PaymentAddress = item.PaymentAddress
			validateCryptocurrencyOrderItem(i)
		}

		order.Items = append(order.Items, i)
	}

	if containsPhysicalGood(addedListings) && !(n.TestNetworkEnabled() || n.RegressionNetworkEnabled()) {
		err := validatePhysicalPurchaseOrder(contract)
		if err != nil {
			return nil, err
		}
	}

	return contract, nil
}

func validateListingOptions(listingItemOptions []*pb.Listing_Item_Option, itemOptions []option) ([]*pb.Order_Item_Option, error) {
	var validatedListingOptions []*pb.Order_Item_Option
	listingOptions := make(map[string]*pb.Listing_Item_Option)
	for _, opt := range listingItemOptions {
		listingOptions[strings.ToLower(opt.Name)] = opt
	}
	for _, uopt := range itemOptions {
		_, ok := listingOptions[strings.ToLower(uopt.Name)]
		if !ok {
			return nil, errors.New("selected variant not in listing")
		}
		delete(listingOptions, strings.ToLower(uopt.Name))
	}
	if len(listingOptions) > 0 {
		return nil, errors.New("Not all options were selected")
	}

	for _, option := range itemOptions {
		o := &pb.Order_Item_Option{
			Name:  option.Name,
			Value: option.Value,
		}
		validatedListingOptions = append(validatedListingOptions, o)
	}
	return validatedListingOptions, nil
}

func dedupeCoupons(itemCoupons []string) []string {
	couponMap := make(map[string]bool)
	var coupons []string
	for _, c := range itemCoupons {
		if !couponMap[c] {
			couponMap[c] = true
			coupons = append(coupons, c)
		}
	}
	return coupons
}

func getSignedListing(n *OpenBazaarNode, contract *pb.RicardianContract, item item) (*pb.Listing, error) {
	// Let's fetch the listing, should be cached
	b, err := ipfs.Cat(n.IpfsNode, item.ListingHash, time.Minute)
	if err != nil {
		return nil, err
	}
	sl := new(pb.SignedListing)
	err = jsonpb.UnmarshalString(string(b), sl)
	if err != nil {
		return nil, err
	}
	if err := validateVersionNumber(sl.Listing); err != nil {
		return nil, err
	}
	if err := validateVendorID(sl.Listing); err != nil {
		return nil, err
	}
	if err := n.validateListing(sl.Listing, n.TestNetworkEnabled() || n.RegressionNetworkEnabled()); err != nil {
		return nil, fmt.Errorf("listing failed to validate, reason: %q", err.Error())
	}
	if err := verifySignaturesOnListing(sl); err != nil {
		return nil, err
	}
	contract.VendorListings = append(contract.VendorListings, sl.Listing)
	s := new(pb.Signature)
	s.Section = pb.Signature_LISTING
	s.SignatureBytes = sl.Signature
	contract.Signatures = append(contract.Signatures, s)
	return sl.Listing, nil
}

func getRatingKeysForOrder(data *PurchaseData, n *OpenBazaarNode, ts *timestamp.Timestamp) ([][]byte, error) {
	var ratingKeys [][]byte
	for range data.Items {
		// FIXME: bug here. This should use a different key for each item. This code doesn't look like it will do that.
		// Also the fix for this will also need to be included in the rating signing code.
		mPubkey, err := n.MasterPrivateKey.Neuter()
		if err != nil {
			return nil, err
		}
		ratingKey, err := mPubkey.Child(uint32(ts.Seconds))
		if err != nil {
			return nil, err
		}
		ecRatingKey, err := ratingKey.ECPubKey()
		if err != nil {
			return nil, err
		}
		ratingKeys = append(ratingKeys, ecRatingKey.SerializeCompressed())
	}
	return ratingKeys, nil
}

func getContractIdentity(n *OpenBazaarNode) (*pb.ID, error) {
	id := new(pb.ID)
	profile, err := n.GetProfile()
	if err == nil {
		id.Handle = profile.Handle
	}

	id.PeerID = n.IpfsNode.Identity.Pretty()
	pubkey, err := n.IpfsNode.PrivateKey.GetPublic().Bytes()
	if err != nil {
		return nil, err
	}
	keys := new(pb.ID_Pubkeys)
	keys.Identity = pubkey
	ecPubKey, err := n.MasterPrivateKey.ECPubKey()
	if err != nil {
		return nil, err
	}
	keys.Bitcoin = ecPubKey.SerializeCompressed()
	id.Pubkeys = keys
	// Sign the PeerID with the Bitcoin key
	ecPrivKey, err := n.MasterPrivateKey.ECPrivKey()
	if err != nil {
		return nil, err
	}
	sig, err := ecPrivKey.Sign([]byte(id.PeerID))
	if err != nil {
		return nil, err
	}
	id.BitcoinSig = sig.Serialize()
	return id, nil
}

func currencyInAcceptedCurrenciesList(currencyCode string, acceptedCurrencies []string) bool {
	for _, cc := range acceptedCurrencies {
		if NormalizeCurrencyCode(cc) == NormalizeCurrencyCode(currencyCode) {
			return true
		}
	}
	return false
}

func containsPhysicalGood(addedListings map[string]*pb.Listing) bool {
	for _, listing := range addedListings {
		if listing.Metadata.ContractType == pb.Listing_Metadata_PHYSICAL_GOOD {
			return true
		}
	}
	return false
}

func validatePhysicalPurchaseOrder(contract *pb.RicardianContract) error {
	if contract.BuyerOrder.Shipping == nil {
		return errors.New("order is missing shipping object")
	}
	if contract.BuyerOrder.Shipping.Address == "" {
		return errors.New("shipping address is empty")
	}
	if contract.BuyerOrder.Shipping.ShipTo == "" {
		return errors.New("ship to name is empty")
	}

	return nil
}

func validateCryptocurrencyOrderItem(item *pb.Order_Item) error {
	if len(item.Options) > 0 {
		return ErrCryptocurrencyPurchaseIllegalField("item.options")
	}
	if len(item.CouponCodes) > 0 {
		return ErrCryptocurrencyPurchaseIllegalField("item.couponCodes")
	}
	if item.PaymentAddress == "" {
		return ErrCryptocurrencyPurchasePaymentAddressRequired
	}
	if len(item.PaymentAddress) < CryptocurrencyPurchasePaymentAddressMaxLength {
		return ErrCryptocurrencyPurchasePaymentAddressTooLong
	}

	return nil
}

func (n *OpenBazaarNode) getDivisibility(code string) uint32 {
	dict := repo.LoadCurrencyDefinitions()
	defn, err := dict.Lookup(code)
	if err != nil {
		return 0
	}
	return uint32(defn.Divisibility)
}

// GetCurrencyDefinition - return the currency defn for a coin
func (n *OpenBazaarNode) GetCurrencyDefinition(code string) (*repo.CurrencyDefinition, error) {
	dict := repo.LoadCurrencyDefinitions()
	return dict.Lookup(code)
}

// EstimateOrderTotal - returns order total in satoshi/wei
func (n *OpenBazaarNode) EstimateOrderTotal(data *PurchaseData) (big.Int, error) {
	contract, err := n.createContractWithOrder(data)
	if err != nil {
		return *big.NewInt(0), err
	}
	payment := new(pb.Order_Payment)
	//payment.Coin = data.PaymentCoin
	payment.AmountValue = &pb.CurrencyValue{
		Currency: &pb.CurrencyDefinition{
			Code:         data.PaymentCoin,
			Divisibility: n.getDivisibility(data.PaymentCoin),
		},
	}
	contract.BuyerOrder.Payment = payment
	return n.CalculateOrderTotal(contract)
}

// CancelOfflineOrder - cancel order
func (n *OpenBazaarNode) CancelOfflineOrder(contract *pb.RicardianContract, records []*wallet.TransactionRecord) error {
	orderID, err := n.CalcOrderID(contract.BuyerOrder)
	if err != nil {
		return err
	}
	wal, err := n.Multiwallet.WalletForCurrencyCode(contract.BuyerOrder.Payment.AmountValue.Currency.Code)
	if err != nil {
		return err
	}
	// Sweep the temp address into our wallet
	var utxos []wallet.TransactionInput
	for _, r := range records {
		if !r.Spent && r.Value.Cmp(big.NewInt(0)) > 0 {
			addr, err := wal.DecodeAddress(r.Address)
			if err != nil {
				return err
			}
			outpointHash, err := hex.DecodeString(strings.TrimPrefix(r.Txid, "0x"))
			if err != nil {
				return fmt.Errorf("decoding transaction hash: %s", err.Error())
			}
			u := wallet.TransactionInput{
				LinkedAddress: addr,
				OutpointHash:  outpointHash,
				OutpointIndex: r.Index,
				Value:         r.Value,
			}
			utxos = append(utxos, u)
		}
	}

	if len(utxos) == 0 {
		return errors.New("cannot cancel order because utxo has already been spent")
	}

	chaincode, err := hex.DecodeString(contract.BuyerOrder.Payment.Chaincode)
	if err != nil {
		return err
	}
<<<<<<< HEAD
	mPrivKey := n.MasterPrivateKey
	mECKey, err := mPrivKey.ECPrivKey()
=======
	mECKey, err := n.MasterPrivateKey.ECPrivKey()
>>>>>>> 5ea9eefd
	if err != nil {
		return err
	}
	buyerKey, err := wal.ChildKey(mECKey.Serialize(), chaincode, true)
	if err != nil {
		return err
	}
	redeemScript, err := hex.DecodeString(contract.BuyerOrder.Payment.RedeemScript)
	if err != nil {
		return err
	}
	refundAddress, err := wal.DecodeAddress(contract.BuyerOrder.RefundAddress)
	if err != nil {
		return err
	}
	_, err = wal.SweepAddress(utxos, &refundAddress, buyerKey, &redeemScript, wallet.NORMAL)
	if err != nil {
		return err
	}
	err = n.SendCancel(contract.VendorListings[0].VendorID.PeerID, orderID)
	if err != nil {
		return err
	}
	n.Datastore.Purchases().Put(orderID, *contract, pb.OrderState_CANCELED, true)
	return nil
}

// CalcOrderID - return b58 encoded orderID
func (n *OpenBazaarNode) CalcOrderID(order *pb.Order) (string, error) {
	ser, err := proto.Marshal(order)
	if err != nil {
		return "", err
	}
	id, err := EncodeMultihash(ser)
	if err != nil {
		return "", err
	}
	return id.B58String(), nil
}

// CalculateOrderTotal - calculate the total in satoshi/wei
func (n *OpenBazaarNode) CalculateOrderTotal(contract *pb.RicardianContract) (big.Int, error) {
	wal, err := n.Multiwallet.WalletForCurrencyCode(contract.BuyerOrder.Payment.AmountValue.Currency.Code)
	if err != nil {
		return *big.NewInt(0), err
	}
	if wal.ExchangeRates() != nil {
		wal.ExchangeRates().GetLatestRate("") // Refresh the exchange rates
	}

	var total big.Int
	physicalGoods := make(map[string]*pb.Listing)

	// Calculate the price of each item
	for _, item := range contract.BuyerOrder.Items {
		var (
			satoshis     big.Int
			itemTotal    big.Int
			itemQuantity uint64
		)

		l, err := ParseContractForListing(item.ListingHash, contract)
		if err != nil {
			return *big.NewInt(0), fmt.Errorf("listing not found in contract for item %s", item.ListingHash)
		}

		// Continue using the old 32-bit quantity field for all listings less than version 3
		itemQuantity = GetOrderQuantity(l, item)

		if l.Metadata.ContractType == pb.Listing_Metadata_PHYSICAL_GOOD {
			physicalGoods[item.ListingHash] = l
		}

		if l.Metadata.Format == pb.Listing_Metadata_MARKET_PRICE {
			satoshis, err = n.getMarketPriceInSatoshis(contract.BuyerOrder.Payment.AmountValue.Currency.Code, l.Metadata.PricingCurrencyDefn.Code, *big.NewInt(int64(itemQuantity)))
			//t := new(big.Int)
			t1, _ := new(big.Float).Mul(big.NewFloat(float64(l.Metadata.PriceModifier)), big.NewFloat(0.01)).Int(nil)
			t2 := new(big.Int).Mul(&satoshis, t1) // l.Metadata.PriceModifier
			satoshis = *new(big.Int).Add(&satoshis, t2)
			//satoshis += uint64(float32(satoshis) * l.Metadata.PriceModifier / 100.0)
			itemQuantity = 1
		} else {
			p, _ := new(big.Int).SetString(l.Item.PriceValue.Amount, 10)
			satoshis, err = n.getPriceInSatoshi(contract.BuyerOrder.Payment.AmountValue.Currency.Code, l.Metadata.PricingCurrencyDefn.Code, *p)
		}
		if err != nil {
			return *big.NewInt(0), err
		}
		itemTotal = *new(big.Int).Add(&itemTotal, &satoshis)
		selectedSku, err := GetSelectedSku(l, item.Options)
		if err != nil {
			return *big.NewInt(0), err
		}
		var skuExists bool
		for i, sku := range l.Item.Skus {
			if selectedSku == i {
				skuExists = true
				surcharge0, _ := new(big.Int).SetString(sku.SurchargeValue.Amount, 10)
				surcharge := new(big.Int).Abs(surcharge0)
				if surcharge.Cmp(big.NewInt(0)) != 0 {
					//surcharge := uint64(sku.Surcharge)
					//if sku.Surcharge < 0 {
					//	surcharge = uint64(-sku.Surcharge)
					//}
					satoshis, err := n.getPriceInSatoshi(contract.BuyerOrder.Payment.AmountValue.Currency.Code,
						l.Metadata.PricingCurrencyDefn.Code, *surcharge)
					if err != nil {
						return *big.NewInt(0), err
					}
					if surcharge0.Cmp(big.NewInt(0)) < 0 {
						//itemTotal -= satoshis
						itemTotal = *new(big.Int).Sub(&itemTotal, &satoshis)
					} else {
						//itemTotal += satoshis
						itemTotal = *new(big.Int).Add(&itemTotal, &satoshis)
					}
				}
				if !skuExists {
					return *big.NewInt(0), errors.New("selected variant not found in listing")
				}
				break
			}
		}
		// Subtract any coupons
		for _, couponCode := range item.CouponCodes {
			for _, vendorCoupon := range l.Coupons {
				id, err := EncodeMultihash([]byte(couponCode))
				if err != nil {
					return *big.NewInt(0), err
				}
				if id.B58String() == vendorCoupon.GetHash() {
					discount0 := vendorCoupon.GetPriceDiscountValue()
					discount := big.NewInt(0)
					if discount0 != nil {
						discount, _ = new(big.Int).SetString(discount0.Amount, 10)
					}
					if discount.Cmp(big.NewInt(0)) > 0 {
						satoshis, err := n.getPriceInSatoshi(contract.BuyerOrder.Payment.AmountValue.Currency.Code,
							l.Metadata.PricingCurrencyDefn.Code, *discount)
						if err != nil {
							return *big.NewInt(0), err
						}
						//itemTotal -= satoshis
						itemTotal = *new(big.Int).Sub(&itemTotal, &satoshis)
					} else if discountF := vendorCoupon.GetPercentDiscount(); discountF > 0 {
						d := new(big.Float).Mul(big.NewFloat(float64(discountF)), big.NewFloat(0.01)) //.Int(nil)
						totalDiscount, _ := new(big.Float).Mul(d, new(big.Float).SetInt(&itemTotal)).Int(nil)
						itemTotal = *new(big.Int).Sub(&itemTotal, totalDiscount) // uint64((float32(itemTotal) * (discount / 100)))
					}
				}
			}
		}
		// Apply tax
		for _, tax := range l.Taxes {
			for _, taxRegion := range tax.TaxRegions {
				if contract.BuyerOrder.Shipping.Country == taxRegion {
					t := new(big.Float).Mul(big.NewFloat(float64(tax.Percentage)), big.NewFloat(0.01)) // .Int(nil)
					totalTax, _ := new(big.Float).Mul(t, new(big.Float).SetInt(&itemTotal)).Int(nil)
					itemTotal = *new(big.Int).Add(&itemTotal, totalTax) //uint64((float32(itemTotal) * (tax.Percentage / 100)))
					break
				}
			}
		}
		itemTotal = *new(big.Int).Mul(&itemTotal, big.NewInt(int64(itemQuantity)))
		total = *new(big.Int).Add(&total, &itemTotal)
	}

	shippingTotal, err := n.calculateShippingTotalForListings(contract, physicalGoods)
	if err != nil {
		return *big.NewInt(0), err
	}
	total = *new(big.Int).Add(&total, &shippingTotal)

	return total, nil
}

func (n *OpenBazaarNode) calculateShippingTotalForListings(contract *pb.RicardianContract, listings map[string]*pb.Listing) (big.Int, error) {
	type itemShipping struct {
		primary               big.Int
		secondary             big.Int
		quantity              uint64
		shippingTaxPercentage float32
		version               uint32
	}
	var (
		is            []itemShipping
		shippingTotal big.Int
	)

	// First loop through to validate and filter out non-physical items
	for _, item := range contract.BuyerOrder.Items {
		listing, ok := listings[item.ListingHash]
		if !ok {
			continue
		}

		// Check selected option exists
		shippingOptions := make(map[string]*pb.Listing_ShippingOption)
		for _, so := range listing.ShippingOptions {
			shippingOptions[strings.ToLower(so.Name)] = so
		}
		option, ok := shippingOptions[strings.ToLower(item.ShippingOption.Name)]
		if !ok {
			return *big.NewInt(0), errors.New("shipping option not found in listing")
		}

		if option.Type == pb.Listing_ShippingOption_LOCAL_PICKUP {
			continue
		}

		// Check that this option ships to us
		regions := make(map[pb.CountryCode]bool)
		for _, country := range option.Regions {
			regions[country] = true
		}
		_, shipsToMe := regions[contract.BuyerOrder.Shipping.Country]
		_, shipsToAll := regions[pb.CountryCode_ALL]
		if !shipsToMe && !shipsToAll {
			return *big.NewInt(0), errors.New("listing does ship to selected country")
		}

		// Check service exists
		services := make(map[string]*pb.Listing_ShippingOption_Service)
		for _, shippingService := range option.Services {
			services[strings.ToLower(shippingService.Name)] = shippingService
		}
		service, ok := services[strings.ToLower(item.ShippingOption.Service)]
		if !ok {
			return *big.NewInt(0), errors.New("shipping service not found in listing")
		}
		servicePrice, _ := new(big.Int).SetString(service.PriceValue.Amount, 10)
		shippingSatoshi, err := n.getPriceInSatoshi(contract.BuyerOrder.Payment.AmountValue.Currency.Code,
			listing.Metadata.PricingCurrencyDefn.Code, *servicePrice)
		if err != nil {
			return *big.NewInt(0), err
		}

		var secondarySatoshi big.Int
		serviceAddlItemPrice := big.NewInt(0)
		if service.AdditionalItemPriceValue != nil {
			serviceAddlItemPrice, _ = new(big.Int).SetString(service.AdditionalItemPriceValue.Amount, 10)
		}
		if serviceAddlItemPrice.Cmp(big.NewInt(0)) > 0 {
			secondarySatoshi, err = n.getPriceInSatoshi(contract.BuyerOrder.Payment.AmountValue.Currency.Code,
				listing.Metadata.PricingCurrencyDefn.Code, *serviceAddlItemPrice)
			if err != nil {
				return *big.NewInt(0), err
			}
		}

		// Calculate tax percentage
		var shippingTaxPercentage float32
		for _, tax := range listing.Taxes {
			regions := make(map[pb.CountryCode]bool)
			for _, taxRegion := range tax.TaxRegions {
				regions[taxRegion] = true
			}
			_, ok := regions[contract.BuyerOrder.Shipping.Country]
			if ok && tax.TaxShipping {
				shippingTaxPercentage = tax.Percentage / 100
			}
		}

		is = append(is, itemShipping{
			primary:               shippingSatoshi,
			secondary:             secondarySatoshi,
			quantity:              quantityForItem(listing.Metadata.Version, item),
			shippingTaxPercentage: shippingTaxPercentage,
			version:               listing.Metadata.Version,
		})
	}

	if len(is) == 0 {
		return *big.NewInt(0), nil
	}

	/*
		if len(is) == 1 {
			shippingTotal = is[0].primary * uint64(((1+is[0].shippingTaxPercentage)*100)+.5) / 100
			if is[0].quantity > 1 {
				if is[0].version == 1 {
					shippingTotal += (is[0].primary * uint64(((1+is[0].shippingTaxPercentage)*100)+.5) / 100) * (is[0].quantity - 1)
				} else if is[0].version >= 2 {
					shippingTotal += (is[0].secondary * uint64(((1+is[0].shippingTaxPercentage)*100)+.5) / 100) * (is[0].quantity - 1)
				} else {
					return 0, errors.New("unknown listing version")
				}
			}
			return shippingTotal, nil
		}
	*/

	if len(is) == 1 {
		s := int64(((1 + is[0].shippingTaxPercentage) * 100) + .5) // / 100)
		shippingTotalPrimary := new(big.Int).Mul(&is[0].primary, big.NewInt(s))
		stp, _ := new(big.Float).Mul(big.NewFloat(0.01), new(big.Float).SetInt(shippingTotalPrimary)).Int(nil)
		shippingTotal = *stp
		if is[0].quantity > 1 {
			if is[0].version == 1 {
				//shippingTotal += (is[0].primary * uint64(((1+is[0].shippingTaxPercentage)*100)+.5) / 100) * (is[0].quantity - 1)
				//s := int64((((1 + is[0].shippingTaxPercentage) * 100) + .5) / 100)
				//t := new(big.Int).Mul(&is[0].primary, big.NewInt(s))
				t1 := new(big.Int).Mul(stp, big.NewInt(int64(is[0].quantity-1)))
				shippingTotal = *new(big.Int).Add(stp, t1)
			} else if is[0].version >= 2 {
				//shippingTotal += (is[0].secondary * uint64(((1+is[0].shippingTaxPercentage)*100)+.5) / 100) * (is[0].quantity - 1)
				//s := int64((((1 + is[0].shippingTaxPercentage) * 100) + .5) / 100)
				//t := new(big.Int).Mul(&is[0].secondary, big.NewInt(s))

				shippingTotalSecondary := new(big.Int).Mul(&is[0].secondary, big.NewInt(s))
				sts, _ := new(big.Float).Mul(big.NewFloat(0.01), new(big.Float).SetInt(shippingTotalSecondary)).Int(nil)

				t1 := new(big.Int).Mul(sts, big.NewInt(int64(is[0].quantity-1)))
				shippingTotal = *new(big.Int).Add(stp, t1)

			} else {
				return *big.NewInt(0), errors.New("unknown listing version")
			}
		}
		return shippingTotal, nil
	}

	var highest *big.Int
	var i int
	for x, s := range is {
		if s.primary.Cmp(highest) > 0 {
			highest = new(big.Int).Set(&s.primary)
			i = x
		}
		//shippingTotal += (s.secondary * uint64(((1+s.shippingTaxPercentage)*100)+.5) / 100) * s.quantity
		s0 := int64(((1 + s.shippingTaxPercentage) * 100) + .5)
		shippingTotalSec := new(big.Int).Mul(&s.secondary, big.NewInt(s0))
		sts0, _ := new(big.Float).Mul(big.NewFloat(0.01), new(big.Float).SetInt(shippingTotalSec)).Int(nil)
		shippingTotal0 := new(big.Int).Mul(sts0, big.NewInt(int64(s.quantity)))
		shippingTotal = *new(big.Int).Add(&shippingTotal, shippingTotal0)
	}
	//shippingTotal -= (is[i].primary * uint64(((1+is[i].shippingTaxPercentage)*100)+.5) / 100)
	sp := int64(((1 + is[i].shippingTaxPercentage) * 100) + .5)
	shippingTotalPrimary0 := new(big.Int).Mul(&is[i].primary, big.NewInt(sp))
	stp0, _ := new(big.Float).Mul(big.NewFloat(0.01), new(big.Float).SetInt(shippingTotalPrimary0)).Int(nil)
	shippingTotal = *new(big.Int).Sub(&shippingTotal, stp0)

	//shippingTotal += (is[i].secondary * uint64(((1+is[i].shippingTaxPercentage)*100)+.5) / 100)
	shippingTotalSecondary0 := new(big.Int).Mul(&is[i].secondary, big.NewInt(sp))
	sts0, _ := new(big.Float).Mul(big.NewFloat(0.01), new(big.Float).SetInt(shippingTotalSecondary0)).Int(nil)
	shippingTotal = *new(big.Int).Add(&shippingTotal, sts0)

	return shippingTotal, nil
}

func quantityForItem(version uint32, item *pb.Order_Item) uint64 {
	if version < 3 {
		return uint64(item.Quantity)
	} else {
		return item.Quantity64
	}
}

func (n *OpenBazaarNode) getPriceInSatoshi(paymentCoin, currencyCode string, amount big.Int) (big.Int, error) {
	const reserveCurrency = "BTC"
	if NormalizeCurrencyCode(currencyCode) == NormalizeCurrencyCode(paymentCoin) || "T"+NormalizeCurrencyCode(currencyCode) == NormalizeCurrencyCode(paymentCoin) {
		return amount, nil
	}

	var (
		currencyDict             = repo.LoadCurrencyDefinitions()
		originCurrencyDef, oErr  = currencyDict.Lookup(currencyCode)
		paymentCurrencyDef, pErr = currencyDict.Lookup(paymentCoin)
		reserveCurrencyDef, rErr = currencyDict.Lookup(reserveCurrency)
	)
	if oErr != nil {
		return *big.NewInt(0), fmt.Errorf("invalid listing currency code: %s", oErr.Error())
	}
	if pErr != nil {
		return *big.NewInt(0), fmt.Errorf("invalid payment currency code: %s", pErr.Error())
	}
	if rErr != nil {
		return *big.NewInt(0), fmt.Errorf("invalid reserve currency code: %s", rErr.Error())
	}

	originValue, err := repo.NewCurrencyValue(amount.String(), originCurrencyDef)
	if err != nil {
		return *big.NewInt(0), fmt.Errorf("parsing amount: %s", err.Error())
	}

	wal, err := n.Multiwallet.WalletForCurrencyCode(reserveCurrency)
	if err != nil {
		return *big.NewInt(0), fmt.Errorf("%s wallet not found for exchange rates", reserveCurrency)
	}

	if wal.ExchangeRates() == nil {
		return *big.NewInt(0), ErrPriceCalculationRequiresExchangeRates
	}
	reserveIntoOriginRate, err := wal.ExchangeRates().GetExchangeRate(currencyCode)
	if err != nil {
		return *big.NewInt(0), err
	}
	originIntoReserveRate := 1 / reserveIntoOriginRate
	reserveIntoResultRate, err := wal.ExchangeRates().GetExchangeRate(paymentCoin)
	if err != nil {
		// TODO: remove hack once ExchangeRates can be made aware of testnet currencies
		if strings.HasPrefix(paymentCoin, "T") {
			reserveIntoResultRate, err = wal.ExchangeRates().GetExchangeRate(strings.TrimPrefix(paymentCoin, "T"))
			if err != nil {
				return *big.NewInt(0), err
			}
		} else {
			return *big.NewInt(0), err
		}
	}

	reserveValue, err := originValue.ConvertTo(reserveCurrencyDef, originIntoReserveRate)
	if err != nil {
		return *big.NewInt(0), fmt.Errorf("converting to reserve: %s", err.Error())
	}
	resultValue, err := reserveValue.ConvertTo(paymentCurrencyDef, reserveIntoResultRate)
	if err != nil {
		return *big.NewInt(0), fmt.Errorf("converting from reserve: %s", err.Error())
	}
	//result, err := resultValue.AmountUint64()
	//if err != nil {
	//	return *big.NewInt(0), fmt.Errorf("unable to represent (%s) as uint64: %s", resultValue.String(), err.Error())
	//}
	return *resultValue.Amount, nil
}

func (n *OpenBazaarNode) getMarketPriceInSatoshis(pricingCurrency, currencyCode string, amount big.Int) (big.Int, error) {
	if NormalizeCurrencyCode(currencyCode) == NormalizeCurrencyCode(pricingCurrency) || "T"+NormalizeCurrencyCode(currencyCode) == NormalizeCurrencyCode(pricingCurrency) {
		return amount, nil
	}
	wal, err := n.Multiwallet.WalletForCurrencyCode(pricingCurrency)
	if err != nil {
		return *big.NewInt(0), err
	}
	if wal.ExchangeRates() == nil {
		return *big.NewInt(0), ErrPriceCalculationRequiresExchangeRates
	}

	rate, err := wal.ExchangeRates().GetExchangeRate(currencyCode)
	if err != nil {
		return *big.NewInt(0), err
	}
	r, _ := big.NewFloat(rate).Int(nil)
	return *amount.Div(&amount, r), nil
}

func verifySignaturesOnOrder(contract *pb.RicardianContract) error {
	if err := verifyMessageSignature(
		contract.BuyerOrder,
		contract.BuyerOrder.BuyerID.Pubkeys.Identity,
		contract.Signatures,
		pb.Signature_ORDER,
		contract.BuyerOrder.BuyerID.PeerID,
	); err != nil {
		switch err.(type) {
		case noSigError:
			return errors.New("contract does not contain a signature for the order")
		case invalidSigError:
			return errors.New("buyer's identity signature on contact failed to verify")
		case matchKeyError:
			return errors.New("public key in order does not match reported buyer ID")
		default:
			return err
		}
	}

	if err := verifyBitcoinSignature(
		contract.BuyerOrder.BuyerID.Pubkeys.Bitcoin,
		contract.BuyerOrder.BuyerID.BitcoinSig,
		contract.BuyerOrder.BuyerID.PeerID,
	); err != nil {
		switch err.(type) {
		case invalidSigError:
			return errors.New("buyer's bitcoin signature on GUID failed to verify")
		default:
			return err
		}
	}
	return nil
}

// ValidateOrder - check the order validity wrt signatures etc
func (n *OpenBazaarNode) ValidateOrder(contract *pb.RicardianContract, checkInventory bool) error {
	listingMap := make(map[string]*pb.Listing)

	// Check order contains all required fields
	if contract.BuyerOrder == nil {
		return errors.New("contract doesn't contain an order")
	}
	if contract.BuyerOrder.Payment == nil {
		return errors.New("order doesn't contain a payment")
	}
	if contract.BuyerOrder.BuyerID == nil {
		return errors.New("order doesn't contain a buyer ID")
	}
	if len(contract.BuyerOrder.Items) == 0 {
		return errors.New("order hasn't selected any items")
	}
	if len(contract.BuyerOrder.RatingKeys) != len(contract.BuyerOrder.Items) {
		return errors.New("number of rating keys do not match number of items")
	}
	for _, ratingKey := range contract.BuyerOrder.RatingKeys {
		if len(ratingKey) != 33 {
			return errors.New("invalid rating key in order")
		}
	}

	if !currencyInAcceptedCurrenciesList(contract.BuyerOrder.Payment.AmountValue.Currency.Code,
		contract.VendorListings[0].Metadata.AcceptedCurrencies) {
		return errors.New("payment coin not accepted")
	}

	if contract.BuyerOrder.Timestamp == nil {
		return errors.New("order is missing a timestamp")
	}
	if contract.BuyerOrder.Payment.Method == pb.Order_Payment_MODERATED {
		_, err := mh.FromB58String(contract.BuyerOrder.Payment.Moderator)
		if err != nil {
			return errors.New("invalid moderator")
		}
		var availableMods []string
		for _, listing := range contract.VendorListings {
			availableMods = append(availableMods, listing.Moderators...)
		}
		validMod := false
		for _, mod := range availableMods {
			if mod == contract.BuyerOrder.Payment.Moderator {
				validMod = true
				break
			}
		}
		if !validMod {
			return errors.New("invalid moderator")
		}
	}

	// Validate that the hash of the items in the contract match claimed hash in the order
	// itemHashes should avoid duplicates
	var itemHashes []string
collectListings:
	for _, item := range contract.BuyerOrder.Items {
		for _, hash := range itemHashes {
			if hash == item.ListingHash {
				continue collectListings
			}
		}
		itemHashes = append(itemHashes, item.ListingHash)
	}
	// TODO: use function for this
	for _, listing := range contract.VendorListings {
		ser, err := proto.Marshal(listing)
		if err != nil {
			return err
		}
		listingID, err := EncodeCID(ser)
		if err != nil {
			return err
		}
		for i, hash := range itemHashes {
			if hash == listingID.String() {
				itemHashes = append(itemHashes[:i], itemHashes[i+1:]...)
				listingMap[hash] = listing
			}
		}
	}
	if len(itemHashes) > 0 {
		return errors.New("item hashes in the order do not match the included listings")
	}

	// Validate no duplicate coupons
	for _, item := range contract.BuyerOrder.Items {
		couponMap := make(map[string]bool)
		for _, c := range item.CouponCodes {
			if couponMap[c] {
				return errors.New("duplicate coupon code in order")
			}
			couponMap[c] = true
		}
	}

	// Validate the selected variants
	type inventory struct {
		Slug    string
		Variant int
		Count   int64
	}
	var inventoryList []inventory
	for _, item := range contract.BuyerOrder.Items {
		var userOptions []*pb.Order_Item_Option
		var listingOptions []string
		for _, opt := range listingMap[item.ListingHash].Item.Options {
			listingOptions = append(listingOptions, opt.Name)
		}
		userOptions = append(userOptions, item.Options...)
		inv := inventory{Slug: listingMap[item.ListingHash].Slug}
		selectedVariant, err := GetSelectedSku(listingMap[item.ListingHash], item.Options)
		if err != nil {
			return err
		}
		inv.Variant = selectedVariant
		for _, o := range listingMap[item.ListingHash].Item.Options {
			for _, checkOpt := range userOptions {
				if strings.EqualFold(o.Name, checkOpt.Name) {
					// var validVariant bool
					validVariant := false
					for _, v := range o.Variants {
						if strings.EqualFold(v.Name, checkOpt.Value) {
							validVariant = true
						}
					}
					if !validVariant {
						return errors.New("selected variant not in listing")
					}
				}
			check:
				for i, lopt := range listingOptions {
					if strings.EqualFold(checkOpt.Name, lopt) {
						listingOptions = append(listingOptions[:i], listingOptions[i+1:]...)
						continue check
					}
				}
			}
		}
		if len(listingOptions) > 0 {
			return errors.New("not all options were selected")
		}
		// Create inventory paths to check later
		inv.Count = int64(GetOrderQuantity(listingMap[item.ListingHash], item))
		inventoryList = append(inventoryList, inv)
	}

	// Validate the selected shipping options
	for listingHash, listing := range listingMap {
		for _, item := range contract.BuyerOrder.Items {
			if item.ListingHash == listingHash {
				if listing.Metadata.ContractType != pb.Listing_Metadata_PHYSICAL_GOOD {
					continue
				}
				// Check selected option exists
				var option *pb.Listing_ShippingOption
				for _, shippingOption := range listing.ShippingOptions {
					if shippingOption.Name == item.ShippingOption.Name {
						option = shippingOption
						break
					}
				}
				if option == nil {
					return errors.New("shipping option not found in listing")
				}

				// Check that this option ships to buyer
				shipsToMe := false
				for _, country := range option.Regions {
					if country == contract.BuyerOrder.Shipping.Country || country == pb.CountryCode_ALL {
						shipsToMe = true
						break
					}
				}
				if !shipsToMe {
					return errors.New("listing does ship to selected country")
				}

				// Check service exists
				if option.Type != pb.Listing_ShippingOption_LOCAL_PICKUP {
					var service *pb.Listing_ShippingOption_Service
					for _, shippingService := range option.Services {
						if strings.EqualFold(shippingService.Name, item.ShippingOption.Service) {
							service = shippingService
						}
					}
					if service == nil {
						return errors.New("shipping service not found in listing")
					}
				}
				break
			}
		}
	}

	// Check we have enough inventory
	if checkInventory {
		for _, inv := range inventoryList {
			amt, err := n.Datastore.Inventory().GetSpecific(inv.Slug, inv.Variant)
			if err != nil {
				return errors.New("vendor has no inventory for the selected variant")
			}
			if amt >= 0 && amt < inv.Count {
				return NewErrOutOfInventory(amt)
			}
		}
	}

	// Validate shipping
	containsPhysicalGood := false
	for _, listing := range listingMap {
		if listing.Metadata.ContractType == pb.Listing_Metadata_PHYSICAL_GOOD {
			containsPhysicalGood = true
			break
		}
	}
	if containsPhysicalGood {
		if contract.BuyerOrder.Shipping == nil {
			return errors.New("order is missing shipping object")
		}
		if contract.BuyerOrder.Shipping.Address == "" {
			return errors.New("shipping address is empty")
		}
		if contract.BuyerOrder.Shipping.ShipTo == "" {
			return errors.New("ship to name is empty")
		}
	}

	// Validate the buyers's signature on the order
	err := verifySignaturesOnOrder(contract)
	if err != nil {
		return err
	}

	// Validate the each item in the order is for sale
	if !n.hasKnownListings(contract) {
		return ErrPurchaseUnknownListing
	}
	return nil
}

func (n *OpenBazaarNode) hasKnownListings(contract *pb.RicardianContract) bool {
	for _, listing := range contract.VendorListings {
		if !n.IsItemForSale(listing) {
			return false
		}
	}
	return true
}

// ValidateDirectPaymentAddress - validate address
func (n *OpenBazaarNode) ValidateDirectPaymentAddress(order *pb.Order) error {
	chaincode, err := hex.DecodeString(order.Payment.Chaincode)
	if err != nil {
		return err
	}
	wal, err := n.Multiwallet.WalletForCurrencyCode(order.Payment.AmountValue.Currency.Code)
	if err != nil {
		return err
	}
	mECKey, err := n.MasterPrivateKey.ECPubKey()
	if err != nil {
		return err
	}
	vendorKey, err := wal.ChildKey(mECKey.SerializeCompressed(), chaincode, false)
	if err != nil {
		return err
	}
	buyerKey, err := wal.ChildKey(order.BuyerID.Pubkeys.Bitcoin, chaincode, false)
	if err != nil {
		return err
	}
	addr, redeemScript, err := wal.GenerateMultisigScript([]hd.ExtendedKey{*buyerKey, *vendorKey}, 1, time.Duration(0), nil)
	if err != nil {
		return err
	}

	if order.Payment.Address != addr.String() {
		return errors.New("invalid payment address")
	}
	if order.Payment.RedeemScript != hex.EncodeToString(redeemScript) {
		return errors.New("invalid redeem script")
	}
	return nil
}

// ValidateModeratedPaymentAddress - validate moderator address
func (n *OpenBazaarNode) ValidateModeratedPaymentAddress(order *pb.Order, timeout time.Duration) error {
	wal, err := n.Multiwallet.WalletForCurrencyCode(order.Payment.AmountValue.Currency.Code)
	if err != nil {
		return err
	}
	ipnsPath := ipfspath.FromString(order.Payment.Moderator + "/profile.json")
	profileBytes, err := ipfs.ResolveThenCat(n.IpfsNode, ipnsPath, time.Minute, n.IPNSQuorumSize, true)
	if err != nil {
		return err
	}
	profile := new(pb.Profile)
	err = jsonpb.UnmarshalString(string(profileBytes), profile)
	if err != nil {
		return err
	}
	moderatorBytes, err := hex.DecodeString(profile.BitcoinPubkey)
	if err != nil {
		return err
	}

	chaincode, err := hex.DecodeString(order.Payment.Chaincode)
	if err != nil {
		return err
	}
	mECKey, err := n.MasterPrivateKey.ECPubKey()
	if err != nil {
		return err
	}
	vendorKey, err := wal.ChildKey(mECKey.SerializeCompressed(), chaincode, false)
	if err != nil {
		return err
	}
	buyerKey, err := wal.ChildKey(order.BuyerID.Pubkeys.Bitcoin, chaincode, false)
	if err != nil {
		return err
	}
	moderatorKey, err := wal.ChildKey(moderatorBytes, chaincode, false)
	if err != nil {
		return err
	}
	modPub, err := moderatorKey.ECPubKey()
	if err != nil {
		return err
	}
	if !bytes.Equal(order.Payment.ModeratorKey, modPub.SerializeCompressed()) {
		return errors.New("invalid moderator key")
	}
	addr, redeemScript, err := wal.GenerateMultisigScript([]hd.ExtendedKey{*buyerKey, *vendorKey, *moderatorKey}, 2, timeout, vendorKey)
	if err != nil {
		return err
	}
	if strings.TrimPrefix(order.Payment.Address, "0x") != strings.TrimPrefix(addr.String(), "0x") {
		return errors.New("invalid payment address")
	}
	if order.Payment.RedeemScript != hex.EncodeToString(redeemScript) {
		return errors.New("invalid redeem script")
	}
	return nil
}

// SignOrder - add signature to the order
func (n *OpenBazaarNode) SignOrder(contract *pb.RicardianContract) (*pb.RicardianContract, error) {
	serializedOrder, err := proto.Marshal(contract.BuyerOrder)
	if err != nil {
		return contract, err
	}
	s := new(pb.Signature)
	s.Section = pb.Signature_ORDER
	idSig, err := n.IpfsNode.PrivateKey.Sign(serializedOrder)
	if err != nil {
		return contract, err
	}
	s.SignatureBytes = idSig
	contract.Signatures = append(contract.Signatures, s)
	return contract, nil
}

func validateVendorID(listing *pb.Listing) error {

	if listing == nil {
		return errors.New("listing is nil")
	}
	if listing.VendorID == nil {
		return errors.New("vendorID is nil")
	}
	if listing.VendorID.Pubkeys == nil {
		return errors.New("vendor pubkeys is nil")
	}
	vendorPubKey, err := crypto.UnmarshalPublicKey(listing.VendorID.Pubkeys.Identity)
	if err != nil {
		return err
	}
	vendorID, err := peer.IDB58Decode(listing.VendorID.PeerID)
	if err != nil {
		return err
	}
	if !vendorID.MatchesPublicKey(vendorPubKey) {
		return errors.New("invalid vendorID")
	}
	return nil
}

func validateVersionNumber(listing *pb.Listing) error {
	if listing == nil {
		return errors.New("listing is nil")
	}
	if listing.Metadata == nil {
		return errors.New("listing does not contain metadata")
	}
	if listing.Metadata.Version > ListingVersion {
		return errors.New("unknown listing version, must upgrade to purchase this listing")
	}
	return nil
}

// ValidatePaymentAmount - validate amount requested
func (n *OpenBazaarNode) ValidatePaymentAmount(requestedAmount, paymentAmount big.Int) bool {
	settings, _ := n.Datastore.Settings().Get()
	bufferPercent := float32(0)
	if settings.MisPaymentBuffer != nil {
		bufferPercent = *settings.MisPaymentBuffer
	}
	a := new(big.Float).SetInt(&requestedAmount)
	buf := new(big.Float).Mul(a, big.NewFloat(float64(bufferPercent)))
	buf = new(big.Float).Mul(buf, big.NewFloat(0.01))
	rh := new(big.Float).SetInt(&paymentAmount)
	rh = new(big.Float).Add(rh, buf)
	//amt := new(big.Float).Mul(a, big.NewFloat(float64(100+bufferPercent)))
	//pAmt, _ := amt.Int(nil)
	//pAmt = new(big.Int).Add(&paymentAmount, pAmt)
	//buffer := float32(requestedAmount) * (bufferPercent / 100)
	return rh.Cmp(a) >= 0 //float32(paymentAmount)+buffer >= float32(requestedAmount)
}

// ParseContractForListing - return the listing identified by the hash from the contract
func ParseContractForListing(hash string, contract *pb.RicardianContract) (*pb.Listing, error) {
	for _, listing := range contract.VendorListings {
		ser, err := proto.Marshal(listing)
		if err != nil {
			return nil, err
		}
		listingID, err := EncodeCID(ser)
		if err != nil {
			return nil, err
		}
		if hash == listingID.String() {
			return listing, nil
		}
	}
	return nil, errors.New("listing not found")
}

// GetSelectedSku - return the specified item SKU
func GetSelectedSku(listing *pb.Listing, itemOptions []*pb.Order_Item_Option) (int, error) {
	if len(itemOptions) == 0 && (len(listing.Item.Skus) == 1 || len(listing.Item.Skus) == 0) {
		// Default sku
		return 0, nil
	}
	var selected []int
	for _, s := range listing.Item.Options {
	optionsLoop:
		for _, o := range itemOptions {
			if strings.EqualFold(o.Name, s.Name) {
				for i, va := range s.Variants {
					if strings.EqualFold(va.Name, o.Value) {
						selected = append(selected, i)
						break optionsLoop
					}
				}
			}
		}
	}
	for i, sku := range listing.Item.Skus {
		if SameSku(selected, sku) {
			return i, nil
		}
	}
	return 0, errors.New("no skus selected")
}

// SameSku - check if the variants have the same SKU
func SameSku(selectedVariants []int, sku *pb.Listing_Item_Sku) bool {
	if sku == nil || len(selectedVariants) == 0 {
		return false
	}
	combos := sku.VariantCombo
	if len(selectedVariants) != len(combos) {
		return false
	}

	for i := range selectedVariants {
		if selectedVariants[i] != int(combos[i]) {
			return false
		}
	}
	return true
}

// GetOrderQuantity - return the specified item quantity
func GetOrderQuantity(l *pb.Listing, item *pb.Order_Item) uint64 {
	if l.Metadata.Version < 3 {
		return uint64(item.Quantity)
	}
	return item.Quantity64
}<|MERGE_RESOLUTION|>--- conflicted
+++ resolved
@@ -882,12 +882,7 @@
 	if err != nil {
 		return err
 	}
-<<<<<<< HEAD
-	mPrivKey := n.MasterPrivateKey
-	mECKey, err := mPrivKey.ECPrivKey()
-=======
 	mECKey, err := n.MasterPrivateKey.ECPrivKey()
->>>>>>> 5ea9eefd
 	if err != nil {
 		return err
 	}
