--- conflicted
+++ resolved
@@ -8,15 +8,11 @@
 	"path"
 	"time"
 
-<<<<<<< HEAD
-=======
 	"gx/ipfs/QmNp85zy9RLrQ5oQD4hPyS39ezrrXpcaa7R4Y9kxdWQLLQ/go-cid"
 	ds "gx/ipfs/QmVSase1JP7cq9QkPT46oNwdp9pT6kBkG3oqS14y3QcZjG/go-datastore"
 	ma "gx/ipfs/QmXY77cVe7rVRQXZZQRioukUM7aRW3BTcAgJe12MCtb3Ji/go-multiaddr"
 	"sync"
 
-	"github.com/OpenBazaar/openbazaar-go/api/notifications"
->>>>>>> 96911bf3
 	"github.com/OpenBazaar/openbazaar-go/bitcoin"
 	"github.com/OpenBazaar/openbazaar-go/ipfs"
 	"github.com/OpenBazaar/openbazaar-go/namesys"
@@ -174,9 +170,9 @@
 	if inflightPublishRequests == 0 {
 		if err != nil {
 			log.Error(err)
-			n.Broadcast <- notifications.StatusNotification{"error publishing"}
+			n.Broadcast <- repo.StatusNotification{"error publishing"}
 		} else {
-			n.Broadcast <- notifications.StatusNotification{"publish complete"}
+			n.Broadcast <- repo.StatusNotification{"publish complete"}
 		}
 	}
 }
@@ -221,22 +217,7 @@
 		}(p)
 	}
 
-<<<<<<< HEAD
-	inflightPublishRequests++
-	_, err = ipfs.Publish(n.Context, hash)
-
-	inflightPublishRequests--
-	if inflightPublishRequests == 0 {
-		if err != nil {
-			log.Error(err)
-			n.Broadcast <- repo.StatusNotification{"error publishing"}
-		} else {
-			n.Broadcast <- repo.StatusNotification{"publish complete"}
-		}
-	}
-=======
 	return nil
->>>>>>> 96911bf3
 }
 
 func (n *OpenBazaarNode) SetUpRepublisher(interval time.Duration) {
