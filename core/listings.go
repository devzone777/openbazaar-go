package core

import (
	"bytes"
	"encoding/json"
	"errors"
	"fmt"
	"io"
	"io/ioutil"
	"math/big"
	"os"
	"path"
	"path/filepath"
	"time"

	"github.com/OpenBazaar/jsonpb"
	"github.com/golang/protobuf/proto"
	"github.com/op/go-logging"

	"github.com/OpenBazaar/openbazaar-go/ipfs"
	"github.com/OpenBazaar/openbazaar-go/pb"
	"github.com/OpenBazaar/openbazaar-go/repo"
)

type price struct {
	CurrencyCode string             `json:"currencyCode"`
	Amount       repo.CurrencyValue `json:"amount"`
	Modifier     float32            `json:"modifier"`
}
type thumbnail struct {
	Tiny   string `json:"tiny"`
	Small  string `json:"small"`
	Medium string `json:"medium"`
}

// ListingData - represent a listing
type ListingData struct {
	Hash               string    `json:"hash"`
	Slug               string    `json:"slug"`
	Title              string    `json:"title"`
	Categories         []string  `json:"categories"`
	NSFW               bool      `json:"nsfw"`
	ContractType       string    `json:"contractType"`
	Description        string    `json:"description"`
	Thumbnail          thumbnail `json:"thumbnail"`
	Price              price     `json:"price"`
	ShipsTo            []string  `json:"shipsTo"`
	FreeShipping       []string  `json:"freeShipping"`
	Language           string    `json:"language"`
	AverageRating      float32   `json:"averageRating"`
	RatingCount        uint32    `json:"ratingCount"`
	ModeratorIDs       []string  `json:"moderators"`
	AcceptedCurrencies []string  `json:"acceptedCurrencies"`
	CoinType           string    `json:"coinType"`
}

// SignListing Add our identity to the listing and sign it
func (n *OpenBazaarNode) SignListing(listing *repo.Listing) (*repo.SignedListing, error) {
	timeout := uint32(0)
	// Temporary hack to work around test env shortcomings
	if n.TestNetworkEnabled() || n.RegressionNetworkEnabled() {
		//
	} else {
		timeout = repo.EscrowTimeout
	}
	profile, err := n.GetProfile()
	handle := ""
	if err == nil {
		handle = profile.Handle
	}
	currencyMap := make(map[string]bool)
	currencies, err := listing.GetAcceptedCurrencies()
	if err != nil {
		return nil, err
	}
	for _, acceptedCurrency := range currencies {
		_, err := n.Multiwallet.WalletForCurrencyCode(acceptedCurrency)
		if err != nil {
			return nil, fmt.Errorf("currency %s is not found in multiwallet", acceptedCurrency)
		}
<<<<<<< HEAD
		if currencyMap[NormalizeCurrencyCode(acceptedCurrency)] {
			return nil, errors.New("duplicate accepted currency in listing")
=======
		if currencyMap[n.NormalizeCurrencyCode(acceptedCurrency)] {
			return sl, errors.New("duplicate accepted currency in listing")
>>>>>>> 4ba53f7d
		}
		currencyMap[n.NormalizeCurrencyCode(acceptedCurrency)] = true
	}
	var expectedDivisibility uint32
	currencyVal, err := listing.GetPrice()
	if err != nil {
		return nil, err
	}
	if wallet, err := n.Multiwallet.WalletForCurrencyCode(currencyVal.Currency.Code.String()); err != nil {
		expectedDivisibility = DefaultCurrencyDivisibility
	} else {
		expectedDivisibility = uint32(math.Log10(float64(wallet.ExchangeRates().UnitsPerCoin())))
	}
	return listing.Sign(n.IpfsNode, timeout, expectedDivisibility, handle, n.MasterPrivateKey)
}

/*SetListingInventory Sets the inventory for the listing in the database. Does some basic validation
  to make sure the inventory uses the correct variants. */
func (n *OpenBazaarNode) SetListingInventory(l *repo.Listing) error {
	err := l.ValidateSkus()
	if err != nil {
		return err
	}
	slug, err := l.GetSlug()
	if err != nil {
		return err
	}

	// Grab current inventory
	currentInv, err := n.Datastore.Inventory().Get(slug)
	if err != nil {
		return err
	}
	// Get the listing inventory
	listingInv, err := l.GetInventory()
	if err != nil {
		return err
	}

	// Update inventory
	for i, s := range listingInv {
		err = n.Datastore.Inventory().Put(slug, i, s)
		if err != nil {
			return err
		}
		_, ok := currentInv[i]
		if ok {
			delete(currentInv, i)
		}
	}
	// If SKUs were omitted, set a default with unlimited inventry
	if len(listingInv) == 0 {
		err = n.Datastore.Inventory().Put(slug, 0, -1)
		if err != nil {
			return err
		}
		_, ok := currentInv[0]
		if ok {
			delete(currentInv, 0)
		}
	}
	// Delete anything that did not update
	for i := range currentInv {
		err = n.Datastore.Inventory().Delete(slug, i)
		if err != nil {
			return err
		}
	}

	err = n.PublishInventory()
	if err != nil {
		return err
	}

	return nil
}

// CreateListing - add a listing
func (n *OpenBazaarNode) CreateListing(r io.Reader) (string, error) {
	listing, err := repo.CreateListing(r, n.TestNetworkEnabled(), &n.Datastore)
	if err != nil {
		return "", err
	}
	return listing.ProtoListing.Slug, n.saveListing(listing, true)
}

// UpdateListing - update the listing
func (n *OpenBazaarNode) UpdateListing(r io.Reader, publish bool) error {
	listing, err := repo.UpdateListing(r, n.TestNetworkEnabled(), &n.Datastore)
	if err != nil {
		return err
	}
	return n.saveListing(listing, publish)
}

func (n *OpenBazaarNode) getExpectedDivisibility(code string) uint32 {
	var expectedDivisibility uint32
	if wallet, err := n.Multiwallet.WalletForCurrencyCode(code); err != nil {
		expectedDivisibility = DefaultCurrencyDivisibility
	} else {
		expectedDivisibility = uint32(math.Log10(float64(wallet.ExchangeRates().UnitsPerCoin())))
	}
	return expectedDivisibility
}

func prepListingForPublish(n *OpenBazaarNode, listing *repo.Listing) error {
	mods, err := listing.GetModerators()
	if err != nil {
		return err
	}
	if len(mods) == 0 {
		sd, err := n.Datastore.Settings().Get()
		if err == nil && sd.StoreModerators != nil {
			listing.SetModerators(*sd.StoreModerators)
		}
	}

	ct, err := listing.GetContractType()
	if err != nil {
		return err
	}
	if pb.Listing_Metadata_ContractType_value[ct] == int32(pb.Listing_Metadata_CRYPTOCURRENCY) {
		currencyVal, err := listing.GetPrice()
		if err != nil {
			return err
		}
		expectedDivisibility := n.getDivisibility(currencyVal.Currency.Code.String())
		err = listing.ValidateCryptoListing(expectedDivisibility)
		if err != nil {
			return err
		}

		err = listing.SetCryptocurrencyListingDefaults()
		if err != nil {
			return err
		}
	}

	err = n.SetListingInventory(listing)
	if err != nil {
		return err
	}

	err = n.maybeMigrateImageHashes(listing.ProtoListing)
	if err != nil {
		return err
	}
	listing, err = repo.NewListingFromProtobuf(listing.ProtoListing)
	if err != nil {
		return err
	}

	signedListing, err := n.SignListing(listing)
	if err != nil {
		return err
	}

	fName, err := repo.GetPathForListingSlug(signedListing.Listing.Slug, n.TestNetworkEnabled())
	if err != nil {
		return err
	}
	f, err := os.Create(fName)
	if err != nil {
		return err
	}

	m := jsonpb.Marshaler{
		EnumsAsInts:  false,
		EmitDefaults: false,
		Indent:       "    ",
		OrigName:     false,
	}
	out, err := m.MarshalToString(signedListing)
	if err != nil {
		return err
	}

	if _, err := f.WriteString(out); err != nil {
		return err
	}
	err = n.updateListingIndex(signedListing.ProtoSignedListing)
	if err != nil {
		return err
	}

	return nil
}

func (n *OpenBazaarNode) saveListing(listing *repo.Listing, publish bool) error {

	err := prepListingForPublish(n, listing)
	if err != nil {
		return err
	}

	// Update followers/following
	err = n.UpdateFollow()
	if err != nil {
		return err
	}

	if publish {
		if err = n.SeedNode(); err != nil {
			return err
		}
	}

	return nil
}

func (n *OpenBazaarNode) updateListingIndex(listing *pb.SignedListing) error {
	ld, err := n.extractListingData(listing)
	if err != nil {
		return err
	}
	index, err := n.getListingIndex()
	if err != nil {
		return err
	}
	return n.updateListingOnDisk(index, ld, false)
}

func (n *OpenBazaarNode) extractListingData(listing *pb.SignedListing) (ListingData, error) {
	listingPath := path.Join(n.RepoPath, "root", "listings", listing.Listing.Slug+".json")

	listingHash, err := ipfs.GetHashOfFile(n.IpfsNode, listingPath)
	if err != nil {
		return ListingData{}, err
	}

	descriptionLength := len(listing.Listing.Item.Description)
	if descriptionLength > repo.ShortDescriptionLength {
		descriptionLength = repo.ShortDescriptionLength
	}

	contains := func(s []string, e string) bool {
		for _, a := range s {
			if a == e {
				return true
			}
		}
		return false
	}

	shipsTo := []string{}
	freeShipping := []string{}
	for _, shippingOption := range listing.Listing.ShippingOptions {
		for _, region := range shippingOption.Regions {
			if !contains(shipsTo, region.String()) {
				shipsTo = append(shipsTo, region.String())
			}
			for _, service := range shippingOption.Services {
				servicePrice, ok := new(big.Int).SetString(service.PriceValue.Amount, 10)
				if !ok {
					return ListingData{}, errors.New("invalid price amount")
				}
				if servicePrice.Cmp(big.NewInt(0)) == 0 && !contains(freeShipping, region.String()) {
					freeShipping = append(freeShipping, region.String())
				}
			}
		}
	}

	defn, err := repo.LoadCurrencyDefinitions().Lookup(listing.Listing.Metadata.PricingCurrencyDefn.Code)
	if err != nil {
		return ListingData{}, errors.New("invalid pricing currency")
	}
	amt, ok := new(big.Int).SetString(listing.Listing.Item.PriceValue.Amount, 10)
	if !ok {
		return ListingData{}, errors.New("invalid price amount")
	}

	ld := ListingData{
		Hash:         listingHash,
		Slug:         listing.Listing.Slug,
		Title:        listing.Listing.Item.Title,
		Categories:   listing.Listing.Item.Categories,
		NSFW:         listing.Listing.Item.Nsfw,
		CoinType:     listing.Listing.Metadata.PricingCurrencyDefn.Code,
		ContractType: listing.Listing.Metadata.ContractType.String(),
		Description:  listing.Listing.Item.Description[:descriptionLength],
		Thumbnail:    thumbnail{listing.Listing.Item.Images[0].Tiny, listing.Listing.Item.Images[0].Small, listing.Listing.Item.Images[0].Medium},
		Price: price{
			CurrencyCode: listing.Listing.Metadata.PricingCurrencyDefn.Code,
			Amount:       repo.CurrencyValue{Currency: defn, Amount: amt},
			Modifier:     listing.Listing.Metadata.PriceModifier,
		},
		ShipsTo:            shipsTo,
		FreeShipping:       freeShipping,
		Language:           listing.Listing.Metadata.Language,
		ModeratorIDs:       listing.Listing.Moderators,
		AcceptedCurrencies: listing.Listing.Metadata.AcceptedCurrencies,
	}
	return ld, nil
}

func (n *OpenBazaarNode) getListingIndex() ([]ListingData, error) {
	indexPath := path.Join(n.RepoPath, "root", "listings.json")

	var index []ListingData

	_, ferr := os.Stat(indexPath)
	if !os.IsNotExist(ferr) {
		// Read existing file
		file, err := ioutil.ReadFile(indexPath)
		if err != nil {
			return index, err
		}
		err = json.Unmarshal(file, &index)
		if err != nil {
			return index, err
		}
	}
	return index, nil
}

// Update the listings.json file in the listings directory
func (n *OpenBazaarNode) updateListingOnDisk(index []ListingData, ld ListingData, updateRatings bool) error {
	indexPath := path.Join(n.RepoPath, "root", "listings.json")
	// Check to see if the listing we are adding already exists in the list. If so delete it.
	var avgRating float32
	var ratingCount uint32
	for i, d := range index {
		if d.Slug == ld.Slug {
			avgRating = d.AverageRating
			ratingCount = d.RatingCount

			if len(index) == 1 {
				index = []ListingData{}
				break
			}
			index = append(index[:i], index[i+1:]...)
			break
		}
	}

	// Append our listing with the new hash to the list
	if !updateRatings {
		ld.AverageRating = avgRating
		ld.RatingCount = ratingCount
	}
	index = append(index, ld)

	// Write it back to file
	f, err := os.Create(indexPath)
	if err != nil {
		return err
	}
	defer f.Close()

	j, jerr := json.MarshalIndent(index, "", "    ")
	if jerr != nil {
		return jerr
	}
	_, werr := f.Write(j)
	if werr != nil {
		return werr
	}
	return nil
}

func (n *OpenBazaarNode) updateRatingInListingIndex(rating *pb.Rating) error {
	index, err := n.getListingIndex()
	if err != nil {
		return err
	}
	var ld ListingData
	exists := false
	for _, l := range index {
		if l.Slug == rating.RatingData.VendorSig.Metadata.ListingSlug {
			ld = l
			exists = true
			break
		}
	}
	if !exists {
		return errors.New("listing for rating does not exist in index")
	}
	totalRating := ld.AverageRating * float32(ld.RatingCount)
	totalRating += float32(rating.RatingData.Overall)
	ld.AverageRating = totalRating / float32(ld.RatingCount+1)
	ld.RatingCount++
	return n.updateListingOnDisk(index, ld, true)
}

// UpdateEachListingOnIndex will visit each listing in the index and execute the function
// with a pointer to the listing passed as the argument. The function should return
// an error to further processing.
func (n *OpenBazaarNode) UpdateEachListingOnIndex(updateListing func(*ListingData) error) error {
	indexPath := path.Join(n.RepoPath, "root", "listings.json")

	var index []ListingData

	_, ferr := os.Stat(indexPath)
	if os.IsNotExist(ferr) {
		return nil
	}
	file, err := ioutil.ReadFile(indexPath)
	if err != nil {
		return err
	}
	err = json.Unmarshal(file, &index)
	if err != nil {
		return err
	}

	for i, d := range index {
		if err := updateListing(&d); err != nil {
			return err
		}
		index[i] = d
	}

	f, err := os.Create(indexPath)
	if err != nil {
		return err
	}
	defer f.Close()

	j, jerr := json.MarshalIndent(index, "", "    ")
	if jerr != nil {
		return jerr
	}
	_, werr := f.Write(j)
	if werr != nil {
		return werr
	}
	return nil
}

// GetListingCount Return the current number of listings
func (n *OpenBazaarNode) GetListingCount() int {
	indexPath := path.Join(n.RepoPath, "root", "listings.json")

	// Read existing file
	file, err := ioutil.ReadFile(indexPath)
	if err != nil {
		return 0
	}

	var index []ListingData
	err = json.Unmarshal(file, &index)
	if err != nil {
		return 0
	}
	return len(index)
}

// IsItemForSale Check to see we are selling the given listing. Used when validating an order.
// FIXME: This won't scale well. We will need to store the hash of active listings in a db to do an indexed search.
func (n *OpenBazaarNode) IsItemForSale(listing *pb.Listing) bool {
	var log = logging.MustGetLogger("core")
	serializedListing, err := proto.Marshal(listing)
	if err != nil {
		log.Error(err)
		return false
	}
	indexPath := path.Join(n.RepoPath, "root", "listings.json")

	// Read existing file
	file, err := ioutil.ReadFile(indexPath)
	if err != nil {
		log.Error(err)
		return false
	}

	var index []ListingData
	err = json.Unmarshal(file, &index)
	if err != nil {
		log.Error(err)
		return false
	}
	for _, l := range index {
		b, err := ipfs.Cat(n.IpfsNode, l.Hash, time.Minute)
		if err != nil {
			log.Error(err)
			return false
		}
		sl := new(pb.SignedListing)
		err = jsonpb.UnmarshalString(string(b), sl)
		if err != nil {
			log.Error(err)
			return false
		}
		ser, err := proto.Marshal(sl.Listing)
		if err != nil {
			log.Error(err)
			return false
		}
		if bytes.Equal(ser, serializedListing) {
			return true
		}
	}
	return false
}

// DeleteListing Deletes the listing directory, removes the listing from the index, and deletes the inventory
func (n *OpenBazaarNode) DeleteListing(slug string) error {
	toDelete := path.Join(n.RepoPath, "root", "listings", slug+".json")
	err := os.Remove(toDelete)
	if err != nil {
		return err
	}
	var index []ListingData
	indexPath := path.Join(n.RepoPath, "root", "listings.json")
	_, ferr := os.Stat(indexPath)
	if !os.IsNotExist(ferr) {
		// Read existing file
		file, err := ioutil.ReadFile(indexPath)
		if err != nil {
			return err
		}
		err = json.Unmarshal(file, &index)
		if err != nil {
			return err
		}
	}

	// Check to see if the slug exists in the list. If so delete it.
	for i, d := range index {
		if d.Slug != slug {
			continue
		}

		if len(index) == 1 {
			index = []ListingData{}
			break
		}
		index = append(index[:i], index[i+1:]...)
	}

	// Write the index back to file
	f, err := os.Create(indexPath)
	if err != nil {
		return err
	}
	defer f.Close()

	j, jerr := json.MarshalIndent(index, "", "    ")
	if jerr != nil {
		return jerr
	}
	_, werr := f.Write(j)
	if werr != nil {
		return werr
	}

	// Delete inventory for listing
	err = n.Datastore.Inventory().DeleteAll(slug)
	if err != nil {
		return err
	}
	err = n.PublishInventory()
	if err != nil {
		return err
	}

	return n.updateProfileCounts()
}

// GetListings - fetch all listings
func (n *OpenBazaarNode) GetListings() ([]byte, error) {
	indexPath := path.Join(n.RepoPath, "root", "listings.json")
	file, err := ioutil.ReadFile(indexPath)
	if os.IsNotExist(err) {
		return []byte("[]"), nil
	} else if err != nil {
		return nil, err
	}

	// Unmarshal the index to check if file contains valid json
	var index []ListingData
	err = json.Unmarshal(file, &index)
	if err != nil {
		return nil, err
	}

	// Return bytes read from file
	return file, nil
}

// GetListingFromHash - fetch listing for the specified hash
func (n *OpenBazaarNode) GetListingFromHash(hash string) (*pb.SignedListing, error) {
	// Read listings.json
	indexPath := path.Join(n.RepoPath, "root", "listings.json")
	file, err := ioutil.ReadFile(indexPath)
	if err != nil {
		return nil, err
	}

	// Unmarshal the index
	var index []ListingData
	err = json.Unmarshal(file, &index)
	if err != nil {
		return nil, err
	}

	// Extract slug that matches hash
	var slug string
	for _, data := range index {
		if data.Hash == hash {
			slug = data.Slug
			break
		}
	}

	if slug == "" {
		return nil, errors.New("listing does not exist")
	}
	return n.GetListingFromSlug(slug)
}

// GetListingFromSlug - fetch listing for the specified slug
func (n *OpenBazaarNode) GetListingFromSlug(slug string) (*pb.SignedListing, error) {
	// Read listing file
	listingPath := path.Join(n.RepoPath, "root", "listings", slug+".json")
	file, err := ioutil.ReadFile(listingPath)
	if err != nil {
		return nil, err
	}

	// Unmarshal listing
	sl := new(pb.SignedListing)
	err = jsonpb.UnmarshalString(string(file), sl)
	if err != nil {
		return nil, err
	}

	// Get the listing inventory
	inventory, err := n.Datastore.Inventory().Get(slug)
	if err != nil {
		return nil, err
	}

	// Build the inventory list
	for variant, count := range inventory {
		for i, s := range sl.Listing.Item.Skus {
			if variant == i {
				s.Quantity = count
				break
			}
		}
	}
	return sl, nil
}

<<<<<<< HEAD
func verifySignaturesOnListing(sl *repo.SignedListing) error {
=======
/* Performs a ton of checks to make sure the listing is formatted correctly. We should not allow
   invalid listings to be saved or purchased as it can lead to ambiguity when moderating a dispute
   or possible attacks. This function needs to be maintained in conjunction with contracts.proto */
func (n *OpenBazaarNode) validateListing(listing *pb.Listing, testnet bool) (err error) {
	defer func() {
		if r := recover(); r != nil {
			switch x := r.(type) {
			case string:
				err = errors.New(x)
			case error:
				err = x
			default:
				err = errors.New("unknown panic")
			}
		}
	}()

	// Slug
	if listing.Slug == "" {
		return errors.New("slug must not be empty")
	}
	if len(listing.Slug) > SentenceMaxCharacters {
		return fmt.Errorf("slug is longer than the max of %d", SentenceMaxCharacters)
	}
	if strings.Contains(listing.Slug, " ") {
		return errors.New("slugs cannot contain spaces")
	}
	if strings.Contains(listing.Slug, "/") {
		return errors.New("slugs cannot contain file separators")
	}

	// Metadata
	if listing.Metadata == nil {
		return errors.New("missing required field: Metadata")
	}
	if listing.Metadata.ContractType > pb.Listing_Metadata_CRYPTOCURRENCY {
		return errors.New("invalid contract type")
	}
	if listing.Metadata.Format > pb.Listing_Metadata_MARKET_PRICE {
		return errors.New("invalid listing format")
	}
	if listing.Metadata.Expiry == nil {
		return errors.New("missing required field: Expiry")
	}
	if time.Unix(listing.Metadata.Expiry.Seconds, 0).Before(time.Now()) {
		return errors.New("listing expiration must be in the future")
	}
	if len(listing.Metadata.Language) > WordMaxCharacters {
		return fmt.Errorf("language is longer than the max of %d characters", WordMaxCharacters)
	}

	if !testnet && listing.Metadata.EscrowTimeoutHours != EscrowTimeout {
		return fmt.Errorf("escrow timeout must be %d hours", EscrowTimeout)
	}
	if len(listing.Metadata.AcceptedCurrencies) == 0 {
		return errors.New("at least one accepted currency must be provided")
	}
	if len(listing.Metadata.AcceptedCurrencies) > MaxListItems {
		return fmt.Errorf("acceptedCurrencies is longer than the max of %d currencies", MaxListItems)
	}
	for _, c := range listing.Metadata.AcceptedCurrencies {
		if len(c) > WordMaxCharacters {
			return fmt.Errorf("accepted currency is longer than the max of %d characters", WordMaxCharacters)
		}
	}

	// Item
	if listing.Item.Title == "" {
		return errors.New("listing must have a title")
	}
	if listing.Metadata.ContractType != pb.Listing_Metadata_CRYPTOCURRENCY && listing.Item.PriceValue.Amount == "0" {
		return errors.New("zero price listings are not allowed")
	}
	if len(listing.Item.Title) > TitleMaxCharacters {
		return fmt.Errorf("title is longer than the max of %d characters", TitleMaxCharacters)
	}
	if len(listing.Item.Description) > DescriptionMaxCharacters {
		return fmt.Errorf("description is longer than the max of %d characters", DescriptionMaxCharacters)
	}
	if len(listing.Item.ProcessingTime) > SentenceMaxCharacters {
		return fmt.Errorf("processing time length must be less than the max of %d", SentenceMaxCharacters)
	}
	if len(listing.Item.Tags) > MaxTags {
		return fmt.Errorf("number of tags exceeds the max of %d", MaxTags)
	}
	for _, tag := range listing.Item.Tags {
		if tag == "" {
			return errors.New("tags must not be empty")
		}
		if len(tag) > WordMaxCharacters {
			return fmt.Errorf("tags must be less than max of %d", WordMaxCharacters)
		}
	}
	if len(listing.Item.Images) == 0 {
		return errors.New("listing must contain at least one image")
	}
	if len(listing.Item.Images) > MaxListItems {
		return fmt.Errorf("number of listing images is greater than the max of %d", MaxListItems)
	}
	for _, img := range listing.Item.Images {
		_, err := cid.Decode(img.Tiny)
		if err != nil {
			return errors.New("tiny image hashes must be properly formatted CID")
		}
		_, err = cid.Decode(img.Small)
		if err != nil {
			return errors.New("small image hashes must be properly formatted CID")
		}
		_, err = cid.Decode(img.Medium)
		if err != nil {
			return errors.New("medium image hashes must be properly formatted CID")
		}
		_, err = cid.Decode(img.Large)
		if err != nil {
			return errors.New("large image hashes must be properly formatted CID")
		}
		_, err = cid.Decode(img.Original)
		if err != nil {
			return errors.New("original image hashes must be properly formatted CID")
		}
		if img.Filename == "" {
			return errors.New("image file names must not be nil")
		}
		if len(img.Filename) > FilenameMaxCharacters {
			return fmt.Errorf("image filename length must be less than the max of %d", FilenameMaxCharacters)
		}
	}
	if len(listing.Item.Categories) > MaxCategories {
		return fmt.Errorf("number of categories must be less than max of %d", MaxCategories)
	}
	for _, category := range listing.Item.Categories {
		if category == "" {
			return errors.New("categories must not be nil")
		}
		if len(category) > WordMaxCharacters {
			return fmt.Errorf("category length must be less than the max of %d", WordMaxCharacters)
		}
	}

	maxCombos := 1
	variantSizeMap := make(map[int]int)
	optionMap := make(map[string]struct{})
	for i, option := range listing.Item.Options {
		if _, ok := optionMap[option.Name]; ok {
			return errors.New("option names must be unique")
		}
		if option.Name == "" {
			return errors.New("options titles must not be empty")
		}
		if len(option.Variants) < 2 {
			return errors.New("options must have more than one variants")
		}
		if len(option.Name) > WordMaxCharacters {
			return fmt.Errorf("option title length must be less than the max of %d", WordMaxCharacters)
		}
		if len(option.Description) > SentenceMaxCharacters {
			return fmt.Errorf("option description length must be less than the max of %d", SentenceMaxCharacters)
		}
		if len(option.Variants) > MaxListItems {
			return fmt.Errorf("number of variants is greater than the max of %d", MaxListItems)
		}
		varMap := make(map[string]struct{})
		for _, variant := range option.Variants {
			if _, ok := varMap[variant.Name]; ok {
				return errors.New("variant names must be unique")
			}
			if len(variant.Name) > WordMaxCharacters {
				return fmt.Errorf("variant name length must be less than the max of %d", WordMaxCharacters)
			}
			if variant.Image != nil && (variant.Image.Filename != "" ||
				variant.Image.Large != "" || variant.Image.Medium != "" || variant.Image.Small != "" ||
				variant.Image.Tiny != "" || variant.Image.Original != "") {
				_, err := cid.Decode(variant.Image.Tiny)
				if err != nil {
					return errors.New("tiny image hashes must be properly formatted CID")
				}
				_, err = cid.Decode(variant.Image.Small)
				if err != nil {
					return errors.New("small image hashes must be properly formatted CID")
				}
				_, err = cid.Decode(variant.Image.Medium)
				if err != nil {
					return errors.New("medium image hashes must be properly formatted CID")
				}
				_, err = cid.Decode(variant.Image.Large)
				if err != nil {
					return errors.New("large image hashes must be properly formatted CID")
				}
				_, err = cid.Decode(variant.Image.Original)
				if err != nil {
					return errors.New("original image hashes must be properly formatted CID")
				}
				if variant.Image.Filename == "" {
					return errors.New("image file names must not be nil")
				}
				if len(variant.Image.Filename) > FilenameMaxCharacters {
					return fmt.Errorf("image filename length must be less than the max of %d", FilenameMaxCharacters)
				}
			}
			varMap[variant.Name] = struct{}{}
		}
		variantSizeMap[i] = len(option.Variants)
		maxCombos *= len(option.Variants)
		optionMap[option.Name] = struct{}{}
	}

	if len(listing.Item.Skus) > maxCombos {
		return errors.New("more skus than variant combinations")
	}
	comboMap := make(map[string]bool)
	for _, sku := range listing.Item.Skus {
		if maxCombos > 1 && len(sku.VariantCombo) == 0 {
			return errors.New("skus must specify a variant combo when options are used")
		}
		if len(sku.ProductID) > WordMaxCharacters {
			return fmt.Errorf("product ID length must be less than the max of %d", WordMaxCharacters)
		}
		formatted, err := json.Marshal(sku.VariantCombo)
		if err != nil {
			return err
		}
		_, ok := comboMap[string(formatted)]
		if !ok {
			comboMap[string(formatted)] = true
		} else {
			return errors.New("duplicate sku")
		}
		if len(sku.VariantCombo) != len(listing.Item.Options) {
			return errors.New("incorrect number of variants in sku combination")
		}
		for i, combo := range sku.VariantCombo {
			if int(combo) > variantSizeMap[i] {
				return errors.New("invalid sku variant combination")
			}
		}

	}

	// Taxes
	if len(listing.Taxes) > MaxListItems {
		return fmt.Errorf("number of taxes is greater than the max of %d", MaxListItems)
	}
	for _, tax := range listing.Taxes {
		if tax.TaxType == "" {
			return errors.New("tax type must be specified")
		}
		if len(tax.TaxType) > WordMaxCharacters {
			return fmt.Errorf("tax type length must be less than the max of %d", WordMaxCharacters)
		}
		if len(tax.TaxRegions) == 0 {
			return errors.New("tax must specify at least one region")
		}
		if len(tax.TaxRegions) > MaxCountryCodes {
			return fmt.Errorf("number of tax regions is greater than the max of %d", MaxCountryCodes)
		}
		if tax.Percentage == 0 || tax.Percentage > 100 {
			return errors.New("tax percentage must be between 0 and 100")
		}
	}

	// Coupons
	if len(listing.Coupons) > MaxListItems {
		return fmt.Errorf("number of coupons is greater than the max of %d", MaxListItems)
	}
	for _, coupon := range listing.Coupons {
		if len(coupon.Title) > CouponTitleMaxCharacters {
			return fmt.Errorf("coupon title length must be less than the max of %d", SentenceMaxCharacters)
		}
		if len(coupon.GetDiscountCode()) > CodeMaxCharacters {
			return fmt.Errorf("coupon code length must be less than the max of %d", CodeMaxCharacters)
		}
		if coupon.GetPercentDiscount() > 100 {
			return errors.New("percent discount cannot be over 100 percent")
		}
		n, ok := new(big.Int).SetString(listing.Item.PriceValue.Amount, 10)
		if !ok {
			return errors.New("invalid price amount")
		}
		isPriceEqualToDiscount := false
		if discountVal := coupon.GetPriceDiscountValue(); discountVal != nil {
			discount0, ok := new(big.Int).SetString(discountVal.Amount, 10)
			if !ok {
				return errors.New("invalid discount amount")
			}
			if n.Cmp(discount0) < 0 {
				return errors.New("price discount cannot be greater than the item price")
			}
			if n.Cmp(discount0) == 0 {
				isPriceEqualToDiscount = true
			}
		}
		if coupon.GetPercentDiscount() == 0 && isPriceEqualToDiscount {
			return errors.New("coupons must have at least one positive discount value")
		}
	}

	// Moderators
	if len(listing.Moderators) > MaxListItems {
		return fmt.Errorf("number of moderators is greater than the max of %d", MaxListItems)
	}
	for _, moderator := range listing.Moderators {
		_, err := mh.FromB58String(moderator)
		if err != nil {
			return errors.New("moderator IDs must be multihashes")
		}
	}

	// TermsAndConditions
	if len(listing.TermsAndConditions) > PolicyMaxCharacters {
		return fmt.Errorf("terms and conditions length must be less than the max of %d", PolicyMaxCharacters)
	}

	// RefundPolicy
	if len(listing.RefundPolicy) > PolicyMaxCharacters {
		return fmt.Errorf("refund policy length must be less than the max of %d", PolicyMaxCharacters)
	}

	// Type-specific validations
	if listing.Metadata.ContractType == pb.Listing_Metadata_PHYSICAL_GOOD {
		err := validatePhysicalListing(listing)
		if err != nil {
			return err
		}
	} else if listing.Metadata.ContractType == pb.Listing_Metadata_CRYPTOCURRENCY {
		err := n.validateCryptocurrencyListing(listing)
		if err != nil {
			return err
		}
	}

	// Format-specific validations
	if listing.Metadata.Format == pb.Listing_Metadata_MARKET_PRICE {
		err := validateMarketPriceListing(listing)
		if err != nil {
			return err
		}
	}

	return nil
}

func ValidShippingRegion(shippingOption *pb.Listing_ShippingOption) error {
	for _, region := range shippingOption.Regions {
		if int32(region) == 0 {
			return ErrShippingRegionMustBeSet
		}
		_, ok := proto.EnumValueMap("CountryCode")[region.String()]
		if !ok {
			return ErrShippingRegionUndefined
		}
		if ok {
			if int32(region) > 500 {
				return ErrShippingRegionMustNotBeContinent
			}
		}
	}
	return nil
}

func validatePhysicalListing(listing *pb.Listing) error {
	if listing.Metadata.PricingCurrencyDefn.Code == "" {
		return errors.New("listing pricing currency code must not be empty")
	}
	if len(listing.Metadata.PricingCurrencyDefn.Code) > WordMaxCharacters {
		return fmt.Errorf("pricingCurrency is longer than the max of %d characters", WordMaxCharacters)
	}
	if len(listing.Item.Condition) > SentenceMaxCharacters {
		return fmt.Errorf("'Condition' length must be less than the max of %d", SentenceMaxCharacters)
	}
	if len(listing.Item.Options) > MaxListItems {
		return fmt.Errorf("number of options is greater than the max of %d", MaxListItems)
	}

	// ShippingOptions
	if len(listing.ShippingOptions) == 0 {
		return errors.New("must be at least one shipping option for a physical good")
	}
	if len(listing.ShippingOptions) > MaxListItems {
		return fmt.Errorf("number of shipping options is greater than the max of %d", MaxListItems)
	}
	var shippingTitles []string
	for _, shippingOption := range listing.ShippingOptions {
		if shippingOption.Name == "" {
			return errors.New("shipping option title name must not be empty")
		}
		if len(shippingOption.Name) > WordMaxCharacters {
			return fmt.Errorf("shipping option service length must be less than the max of %d", WordMaxCharacters)
		}
		for _, t := range shippingTitles {
			if t == shippingOption.Name {
				return errors.New("shipping option titles must be unique")
			}
		}
		shippingTitles = append(shippingTitles, shippingOption.Name)
		if shippingOption.Type > pb.Listing_ShippingOption_FIXED_PRICE {
			return errors.New("unknown shipping option type")
		}
		if len(shippingOption.Regions) == 0 {
			return errors.New("shipping options must specify at least one region")
		}
		if err := ValidShippingRegion(shippingOption); err != nil {
			return fmt.Errorf("invalid shipping option (%s): %s", shippingOption.String(), err.Error())
		}
		if len(shippingOption.Regions) > MaxCountryCodes {
			return fmt.Errorf("number of shipping regions is greater than the max of %d", MaxCountryCodes)
		}
		if len(shippingOption.Services) == 0 && shippingOption.Type != pb.Listing_ShippingOption_LOCAL_PICKUP {
			return errors.New("at least one service must be specified for a shipping option when not local pickup")
		}
		if len(shippingOption.Services) > MaxListItems {
			return fmt.Errorf("number of shipping services is greater than the max of %d", MaxListItems)
		}
		var serviceTitles []string
		for _, option := range shippingOption.Services {
			if option.Name == "" {
				return errors.New("shipping option service name must not be empty")
			}
			if len(option.Name) > WordMaxCharacters {
				return fmt.Errorf("shipping option service length must be less than the max of %d", WordMaxCharacters)
			}
			for _, t := range serviceTitles {
				if t == option.Name {
					return errors.New("shipping option services names must be unique")
				}
			}
			serviceTitles = append(serviceTitles, option.Name)
			if option.EstimatedDelivery == "" {
				return errors.New("shipping option estimated delivery must not be empty")
			}
			if len(option.EstimatedDelivery) > SentenceMaxCharacters {
				return fmt.Errorf("shipping option estimated delivery length must be less than the max of %d", SentenceMaxCharacters)
			}
		}
	}

	return nil
}

func (n *OpenBazaarNode) validateCryptocurrencyListing(listing *pb.Listing) error {
	switch {
	case len(listing.Coupons) > 0:
		return ErrCryptocurrencyListingIllegalField("coupons")
	case len(listing.Item.Options) > 0:
		return ErrCryptocurrencyListingIllegalField("item.options")
	case len(listing.ShippingOptions) > 0:
		return ErrCryptocurrencyListingIllegalField("shippingOptions")
	case len(listing.Item.Condition) > 0:
		return ErrCryptocurrencyListingIllegalField("item.condition")
		//case len(listing.Metadata.PricingCurrency.Code) > 0:
		//	return ErrCryptocurrencyListingIllegalField("metadata.pricingCurrency")
		//case listing.Metadata.CoinType == "":
		//	return ErrCryptocurrencyListingCoinTypeRequired
	}

	currencyDefinition, err := repo.LoadCurrencyDefinitions().Lookup(listing.Metadata.PricingCurrencyDefn.Code)
	if err != nil {
		return errors.New("invalid pricing currency")
	}

	if listing.Metadata.PricingCurrencyDefn.Divisibility != uint32(currencyDefinition.Divisibility) {
		log.Errorf("listing.Metadata.PricingCurrency.Divisibility : %d %d", listing.Metadata.PricingCurrencyDefn.Divisibility, currencyDefinition.Divisibility)
		return ErrListingCoinDivisibilityIncorrect
	}

	return nil
}

func validateMarketPriceListing(listing *pb.Listing) error {
	n, ok := new(big.Int).SetString(listing.Item.PriceValue.Amount, 10)
	if !ok {
		return errors.New("invalid price amount")
	}
	if n.Cmp(big.NewInt(0)) > 0 {
		return ErrMarketPriceListingIllegalField("item.price")
	}

	if listing.Metadata.PriceModifier != 0 {
		listing.Metadata.PriceModifier = float32(int(listing.Metadata.PriceModifier*100.0)) / 100.0
	}

	if listing.Metadata.PriceModifier < PriceModifierMin ||
		listing.Metadata.PriceModifier > PriceModifierMax {
		return ErrPriceModifierOutOfRange{
			Min: PriceModifierMin,
			Max: PriceModifierMax,
		}
	}

	return nil
}

func validateListingSkus(listing *pb.Listing) error {
	if listing.Metadata.ContractType == pb.Listing_Metadata_CRYPTOCURRENCY {
		for _, sku := range listing.Item.Skus {
			if sku.Quantity < 1 {
				return ErrCryptocurrencySkuQuantityInvalid
			}
		}
	}
	return nil
}

func verifySignaturesOnListing(sl *pb.SignedListing) error {
>>>>>>> 4ba53f7d
	// Verify identity signature on listing
	if err := verifySignature(
		sl.Listing.ProtoListing,
		sl.Listing.Vendor.Protobuf().Pubkeys.Identity,
		sl.Signature,
		sl.Listing.Vendor.Protobuf().PeerID,
	); err != nil {
		switch err.(type) {
		case invalidSigError:
			return errors.New("vendor's identity signature on contact failed to verify")
		case matchKeyError:
			return errors.New("public key in order does not match reported buyer ID")
		default:
			return err
		}
	}

	// Verify the bitcoin signature in the ID
	if err := verifyBitcoinSignature(
		sl.Listing.Vendor.Protobuf().Pubkeys.Bitcoin,
		sl.Listing.Vendor.Protobuf().BitcoinSig,
		sl.Listing.Vendor.Protobuf().PeerID,
	); err != nil {
		switch err.(type) {
		case invalidSigError:
			return errors.New("vendor's bitcoin signature on GUID failed to verify")
		default:
			return err
		}
	}
	return nil
}

// SetCurrencyOnListings - set currencies accepted for a listing
func (n *OpenBazaarNode) SetCurrencyOnListings(currencies []string) error {
	absPath, err := filepath.Abs(path.Join(n.RepoPath, "root", "listings"))
	if err != nil {
		return err
	}

	walkpath := func(p string, f os.FileInfo, err error) error {
		if !f.IsDir() && filepath.Ext(p) == ".json" {

			sl, err := GetSignedListingFromPath(p)
			if err != nil {
				return err
			}

			// Cryptocurrency listings can only have one currency listed and since it's
			// a trade for one specific currency for another specific currency it isn't
			// appropriate to apply the bulk update to this type of listing.
			if sl.Listing.Metadata.ContractType == pb.Listing_Metadata_CRYPTOCURRENCY {
				return nil
			}

			SetAcceptedCurrencies(sl, currencies)

			savedCoupons, err := n.Datastore.Coupons().Get(sl.Listing.Slug)
			if err != nil {
				return err
			}
			err = AssignMatchingCoupons(savedCoupons, sl)
			if err != nil {
				return err
			}

			if sl.Listing.Metadata != nil && sl.Listing.Metadata.Version == 1 {
				err = ApplyShippingOptions(sl)
				if err != nil {
					return err
				}
			}

			inventory, err := n.Datastore.Inventory().Get(sl.Listing.Slug)
			if err != nil {
				return err
			}
			err = AssignMatchingQuantities(inventory, sl)
			if err != nil {
				return err
			}

			rListing, err := repo.NewListingFromProtobuf(sl.Listing)
			if err != nil {
				return err
			}
			err = n.UpdateListing(rListing, false)
			if err != nil {
				return err
			}

		}
		return nil
	}

	err = filepath.Walk(absPath, walkpath)
	if err != nil {
		return err
	}

	err = n.SeedNode()
	if err != nil {
		return err
	}

	return nil
}<|MERGE_RESOLUTION|>--- conflicted
+++ resolved
@@ -7,6 +7,7 @@
 	"fmt"
 	"io"
 	"io/ioutil"
+	"math"
 	"math/big"
 	"os"
 	"path"
@@ -78,13 +79,8 @@
 		if err != nil {
 			return nil, fmt.Errorf("currency %s is not found in multiwallet", acceptedCurrency)
 		}
-<<<<<<< HEAD
-		if currencyMap[NormalizeCurrencyCode(acceptedCurrency)] {
+		if currencyMap[n.NormalizeCurrencyCode(acceptedCurrency)] {
 			return nil, errors.New("duplicate accepted currency in listing")
-=======
-		if currencyMap[n.NormalizeCurrencyCode(acceptedCurrency)] {
-			return sl, errors.New("duplicate accepted currency in listing")
->>>>>>> 4ba53f7d
 		}
 		currencyMap[n.NormalizeCurrencyCode(acceptedCurrency)] = true
 	}
@@ -94,7 +90,7 @@
 		return nil, err
 	}
 	if wallet, err := n.Multiwallet.WalletForCurrencyCode(currencyVal.Currency.Code.String()); err != nil {
-		expectedDivisibility = DefaultCurrencyDivisibility
+		expectedDivisibility = uint32(DefaultCurrencyDivisibility)
 	} else {
 		expectedDivisibility = uint32(math.Log10(float64(wallet.ExchangeRates().UnitsPerCoin())))
 	}
@@ -183,7 +179,7 @@
 func (n *OpenBazaarNode) getExpectedDivisibility(code string) uint32 {
 	var expectedDivisibility uint32
 	if wallet, err := n.Multiwallet.WalletForCurrencyCode(code); err != nil {
-		expectedDivisibility = DefaultCurrencyDivisibility
+		expectedDivisibility = uint32(DefaultCurrencyDivisibility)
 	} else {
 		expectedDivisibility = uint32(math.Log10(float64(wallet.ExchangeRates().UnitsPerCoin())))
 	}
@@ -731,513 +727,7 @@
 	return sl, nil
 }
 
-<<<<<<< HEAD
 func verifySignaturesOnListing(sl *repo.SignedListing) error {
-=======
-/* Performs a ton of checks to make sure the listing is formatted correctly. We should not allow
-   invalid listings to be saved or purchased as it can lead to ambiguity when moderating a dispute
-   or possible attacks. This function needs to be maintained in conjunction with contracts.proto */
-func (n *OpenBazaarNode) validateListing(listing *pb.Listing, testnet bool) (err error) {
-	defer func() {
-		if r := recover(); r != nil {
-			switch x := r.(type) {
-			case string:
-				err = errors.New(x)
-			case error:
-				err = x
-			default:
-				err = errors.New("unknown panic")
-			}
-		}
-	}()
-
-	// Slug
-	if listing.Slug == "" {
-		return errors.New("slug must not be empty")
-	}
-	if len(listing.Slug) > SentenceMaxCharacters {
-		return fmt.Errorf("slug is longer than the max of %d", SentenceMaxCharacters)
-	}
-	if strings.Contains(listing.Slug, " ") {
-		return errors.New("slugs cannot contain spaces")
-	}
-	if strings.Contains(listing.Slug, "/") {
-		return errors.New("slugs cannot contain file separators")
-	}
-
-	// Metadata
-	if listing.Metadata == nil {
-		return errors.New("missing required field: Metadata")
-	}
-	if listing.Metadata.ContractType > pb.Listing_Metadata_CRYPTOCURRENCY {
-		return errors.New("invalid contract type")
-	}
-	if listing.Metadata.Format > pb.Listing_Metadata_MARKET_PRICE {
-		return errors.New("invalid listing format")
-	}
-	if listing.Metadata.Expiry == nil {
-		return errors.New("missing required field: Expiry")
-	}
-	if time.Unix(listing.Metadata.Expiry.Seconds, 0).Before(time.Now()) {
-		return errors.New("listing expiration must be in the future")
-	}
-	if len(listing.Metadata.Language) > WordMaxCharacters {
-		return fmt.Errorf("language is longer than the max of %d characters", WordMaxCharacters)
-	}
-
-	if !testnet && listing.Metadata.EscrowTimeoutHours != EscrowTimeout {
-		return fmt.Errorf("escrow timeout must be %d hours", EscrowTimeout)
-	}
-	if len(listing.Metadata.AcceptedCurrencies) == 0 {
-		return errors.New("at least one accepted currency must be provided")
-	}
-	if len(listing.Metadata.AcceptedCurrencies) > MaxListItems {
-		return fmt.Errorf("acceptedCurrencies is longer than the max of %d currencies", MaxListItems)
-	}
-	for _, c := range listing.Metadata.AcceptedCurrencies {
-		if len(c) > WordMaxCharacters {
-			return fmt.Errorf("accepted currency is longer than the max of %d characters", WordMaxCharacters)
-		}
-	}
-
-	// Item
-	if listing.Item.Title == "" {
-		return errors.New("listing must have a title")
-	}
-	if listing.Metadata.ContractType != pb.Listing_Metadata_CRYPTOCURRENCY && listing.Item.PriceValue.Amount == "0" {
-		return errors.New("zero price listings are not allowed")
-	}
-	if len(listing.Item.Title) > TitleMaxCharacters {
-		return fmt.Errorf("title is longer than the max of %d characters", TitleMaxCharacters)
-	}
-	if len(listing.Item.Description) > DescriptionMaxCharacters {
-		return fmt.Errorf("description is longer than the max of %d characters", DescriptionMaxCharacters)
-	}
-	if len(listing.Item.ProcessingTime) > SentenceMaxCharacters {
-		return fmt.Errorf("processing time length must be less than the max of %d", SentenceMaxCharacters)
-	}
-	if len(listing.Item.Tags) > MaxTags {
-		return fmt.Errorf("number of tags exceeds the max of %d", MaxTags)
-	}
-	for _, tag := range listing.Item.Tags {
-		if tag == "" {
-			return errors.New("tags must not be empty")
-		}
-		if len(tag) > WordMaxCharacters {
-			return fmt.Errorf("tags must be less than max of %d", WordMaxCharacters)
-		}
-	}
-	if len(listing.Item.Images) == 0 {
-		return errors.New("listing must contain at least one image")
-	}
-	if len(listing.Item.Images) > MaxListItems {
-		return fmt.Errorf("number of listing images is greater than the max of %d", MaxListItems)
-	}
-	for _, img := range listing.Item.Images {
-		_, err := cid.Decode(img.Tiny)
-		if err != nil {
-			return errors.New("tiny image hashes must be properly formatted CID")
-		}
-		_, err = cid.Decode(img.Small)
-		if err != nil {
-			return errors.New("small image hashes must be properly formatted CID")
-		}
-		_, err = cid.Decode(img.Medium)
-		if err != nil {
-			return errors.New("medium image hashes must be properly formatted CID")
-		}
-		_, err = cid.Decode(img.Large)
-		if err != nil {
-			return errors.New("large image hashes must be properly formatted CID")
-		}
-		_, err = cid.Decode(img.Original)
-		if err != nil {
-			return errors.New("original image hashes must be properly formatted CID")
-		}
-		if img.Filename == "" {
-			return errors.New("image file names must not be nil")
-		}
-		if len(img.Filename) > FilenameMaxCharacters {
-			return fmt.Errorf("image filename length must be less than the max of %d", FilenameMaxCharacters)
-		}
-	}
-	if len(listing.Item.Categories) > MaxCategories {
-		return fmt.Errorf("number of categories must be less than max of %d", MaxCategories)
-	}
-	for _, category := range listing.Item.Categories {
-		if category == "" {
-			return errors.New("categories must not be nil")
-		}
-		if len(category) > WordMaxCharacters {
-			return fmt.Errorf("category length must be less than the max of %d", WordMaxCharacters)
-		}
-	}
-
-	maxCombos := 1
-	variantSizeMap := make(map[int]int)
-	optionMap := make(map[string]struct{})
-	for i, option := range listing.Item.Options {
-		if _, ok := optionMap[option.Name]; ok {
-			return errors.New("option names must be unique")
-		}
-		if option.Name == "" {
-			return errors.New("options titles must not be empty")
-		}
-		if len(option.Variants) < 2 {
-			return errors.New("options must have more than one variants")
-		}
-		if len(option.Name) > WordMaxCharacters {
-			return fmt.Errorf("option title length must be less than the max of %d", WordMaxCharacters)
-		}
-		if len(option.Description) > SentenceMaxCharacters {
-			return fmt.Errorf("option description length must be less than the max of %d", SentenceMaxCharacters)
-		}
-		if len(option.Variants) > MaxListItems {
-			return fmt.Errorf("number of variants is greater than the max of %d", MaxListItems)
-		}
-		varMap := make(map[string]struct{})
-		for _, variant := range option.Variants {
-			if _, ok := varMap[variant.Name]; ok {
-				return errors.New("variant names must be unique")
-			}
-			if len(variant.Name) > WordMaxCharacters {
-				return fmt.Errorf("variant name length must be less than the max of %d", WordMaxCharacters)
-			}
-			if variant.Image != nil && (variant.Image.Filename != "" ||
-				variant.Image.Large != "" || variant.Image.Medium != "" || variant.Image.Small != "" ||
-				variant.Image.Tiny != "" || variant.Image.Original != "") {
-				_, err := cid.Decode(variant.Image.Tiny)
-				if err != nil {
-					return errors.New("tiny image hashes must be properly formatted CID")
-				}
-				_, err = cid.Decode(variant.Image.Small)
-				if err != nil {
-					return errors.New("small image hashes must be properly formatted CID")
-				}
-				_, err = cid.Decode(variant.Image.Medium)
-				if err != nil {
-					return errors.New("medium image hashes must be properly formatted CID")
-				}
-				_, err = cid.Decode(variant.Image.Large)
-				if err != nil {
-					return errors.New("large image hashes must be properly formatted CID")
-				}
-				_, err = cid.Decode(variant.Image.Original)
-				if err != nil {
-					return errors.New("original image hashes must be properly formatted CID")
-				}
-				if variant.Image.Filename == "" {
-					return errors.New("image file names must not be nil")
-				}
-				if len(variant.Image.Filename) > FilenameMaxCharacters {
-					return fmt.Errorf("image filename length must be less than the max of %d", FilenameMaxCharacters)
-				}
-			}
-			varMap[variant.Name] = struct{}{}
-		}
-		variantSizeMap[i] = len(option.Variants)
-		maxCombos *= len(option.Variants)
-		optionMap[option.Name] = struct{}{}
-	}
-
-	if len(listing.Item.Skus) > maxCombos {
-		return errors.New("more skus than variant combinations")
-	}
-	comboMap := make(map[string]bool)
-	for _, sku := range listing.Item.Skus {
-		if maxCombos > 1 && len(sku.VariantCombo) == 0 {
-			return errors.New("skus must specify a variant combo when options are used")
-		}
-		if len(sku.ProductID) > WordMaxCharacters {
-			return fmt.Errorf("product ID length must be less than the max of %d", WordMaxCharacters)
-		}
-		formatted, err := json.Marshal(sku.VariantCombo)
-		if err != nil {
-			return err
-		}
-		_, ok := comboMap[string(formatted)]
-		if !ok {
-			comboMap[string(formatted)] = true
-		} else {
-			return errors.New("duplicate sku")
-		}
-		if len(sku.VariantCombo) != len(listing.Item.Options) {
-			return errors.New("incorrect number of variants in sku combination")
-		}
-		for i, combo := range sku.VariantCombo {
-			if int(combo) > variantSizeMap[i] {
-				return errors.New("invalid sku variant combination")
-			}
-		}
-
-	}
-
-	// Taxes
-	if len(listing.Taxes) > MaxListItems {
-		return fmt.Errorf("number of taxes is greater than the max of %d", MaxListItems)
-	}
-	for _, tax := range listing.Taxes {
-		if tax.TaxType == "" {
-			return errors.New("tax type must be specified")
-		}
-		if len(tax.TaxType) > WordMaxCharacters {
-			return fmt.Errorf("tax type length must be less than the max of %d", WordMaxCharacters)
-		}
-		if len(tax.TaxRegions) == 0 {
-			return errors.New("tax must specify at least one region")
-		}
-		if len(tax.TaxRegions) > MaxCountryCodes {
-			return fmt.Errorf("number of tax regions is greater than the max of %d", MaxCountryCodes)
-		}
-		if tax.Percentage == 0 || tax.Percentage > 100 {
-			return errors.New("tax percentage must be between 0 and 100")
-		}
-	}
-
-	// Coupons
-	if len(listing.Coupons) > MaxListItems {
-		return fmt.Errorf("number of coupons is greater than the max of %d", MaxListItems)
-	}
-	for _, coupon := range listing.Coupons {
-		if len(coupon.Title) > CouponTitleMaxCharacters {
-			return fmt.Errorf("coupon title length must be less than the max of %d", SentenceMaxCharacters)
-		}
-		if len(coupon.GetDiscountCode()) > CodeMaxCharacters {
-			return fmt.Errorf("coupon code length must be less than the max of %d", CodeMaxCharacters)
-		}
-		if coupon.GetPercentDiscount() > 100 {
-			return errors.New("percent discount cannot be over 100 percent")
-		}
-		n, ok := new(big.Int).SetString(listing.Item.PriceValue.Amount, 10)
-		if !ok {
-			return errors.New("invalid price amount")
-		}
-		isPriceEqualToDiscount := false
-		if discountVal := coupon.GetPriceDiscountValue(); discountVal != nil {
-			discount0, ok := new(big.Int).SetString(discountVal.Amount, 10)
-			if !ok {
-				return errors.New("invalid discount amount")
-			}
-			if n.Cmp(discount0) < 0 {
-				return errors.New("price discount cannot be greater than the item price")
-			}
-			if n.Cmp(discount0) == 0 {
-				isPriceEqualToDiscount = true
-			}
-		}
-		if coupon.GetPercentDiscount() == 0 && isPriceEqualToDiscount {
-			return errors.New("coupons must have at least one positive discount value")
-		}
-	}
-
-	// Moderators
-	if len(listing.Moderators) > MaxListItems {
-		return fmt.Errorf("number of moderators is greater than the max of %d", MaxListItems)
-	}
-	for _, moderator := range listing.Moderators {
-		_, err := mh.FromB58String(moderator)
-		if err != nil {
-			return errors.New("moderator IDs must be multihashes")
-		}
-	}
-
-	// TermsAndConditions
-	if len(listing.TermsAndConditions) > PolicyMaxCharacters {
-		return fmt.Errorf("terms and conditions length must be less than the max of %d", PolicyMaxCharacters)
-	}
-
-	// RefundPolicy
-	if len(listing.RefundPolicy) > PolicyMaxCharacters {
-		return fmt.Errorf("refund policy length must be less than the max of %d", PolicyMaxCharacters)
-	}
-
-	// Type-specific validations
-	if listing.Metadata.ContractType == pb.Listing_Metadata_PHYSICAL_GOOD {
-		err := validatePhysicalListing(listing)
-		if err != nil {
-			return err
-		}
-	} else if listing.Metadata.ContractType == pb.Listing_Metadata_CRYPTOCURRENCY {
-		err := n.validateCryptocurrencyListing(listing)
-		if err != nil {
-			return err
-		}
-	}
-
-	// Format-specific validations
-	if listing.Metadata.Format == pb.Listing_Metadata_MARKET_PRICE {
-		err := validateMarketPriceListing(listing)
-		if err != nil {
-			return err
-		}
-	}
-
-	return nil
-}
-
-func ValidShippingRegion(shippingOption *pb.Listing_ShippingOption) error {
-	for _, region := range shippingOption.Regions {
-		if int32(region) == 0 {
-			return ErrShippingRegionMustBeSet
-		}
-		_, ok := proto.EnumValueMap("CountryCode")[region.String()]
-		if !ok {
-			return ErrShippingRegionUndefined
-		}
-		if ok {
-			if int32(region) > 500 {
-				return ErrShippingRegionMustNotBeContinent
-			}
-		}
-	}
-	return nil
-}
-
-func validatePhysicalListing(listing *pb.Listing) error {
-	if listing.Metadata.PricingCurrencyDefn.Code == "" {
-		return errors.New("listing pricing currency code must not be empty")
-	}
-	if len(listing.Metadata.PricingCurrencyDefn.Code) > WordMaxCharacters {
-		return fmt.Errorf("pricingCurrency is longer than the max of %d characters", WordMaxCharacters)
-	}
-	if len(listing.Item.Condition) > SentenceMaxCharacters {
-		return fmt.Errorf("'Condition' length must be less than the max of %d", SentenceMaxCharacters)
-	}
-	if len(listing.Item.Options) > MaxListItems {
-		return fmt.Errorf("number of options is greater than the max of %d", MaxListItems)
-	}
-
-	// ShippingOptions
-	if len(listing.ShippingOptions) == 0 {
-		return errors.New("must be at least one shipping option for a physical good")
-	}
-	if len(listing.ShippingOptions) > MaxListItems {
-		return fmt.Errorf("number of shipping options is greater than the max of %d", MaxListItems)
-	}
-	var shippingTitles []string
-	for _, shippingOption := range listing.ShippingOptions {
-		if shippingOption.Name == "" {
-			return errors.New("shipping option title name must not be empty")
-		}
-		if len(shippingOption.Name) > WordMaxCharacters {
-			return fmt.Errorf("shipping option service length must be less than the max of %d", WordMaxCharacters)
-		}
-		for _, t := range shippingTitles {
-			if t == shippingOption.Name {
-				return errors.New("shipping option titles must be unique")
-			}
-		}
-		shippingTitles = append(shippingTitles, shippingOption.Name)
-		if shippingOption.Type > pb.Listing_ShippingOption_FIXED_PRICE {
-			return errors.New("unknown shipping option type")
-		}
-		if len(shippingOption.Regions) == 0 {
-			return errors.New("shipping options must specify at least one region")
-		}
-		if err := ValidShippingRegion(shippingOption); err != nil {
-			return fmt.Errorf("invalid shipping option (%s): %s", shippingOption.String(), err.Error())
-		}
-		if len(shippingOption.Regions) > MaxCountryCodes {
-			return fmt.Errorf("number of shipping regions is greater than the max of %d", MaxCountryCodes)
-		}
-		if len(shippingOption.Services) == 0 && shippingOption.Type != pb.Listing_ShippingOption_LOCAL_PICKUP {
-			return errors.New("at least one service must be specified for a shipping option when not local pickup")
-		}
-		if len(shippingOption.Services) > MaxListItems {
-			return fmt.Errorf("number of shipping services is greater than the max of %d", MaxListItems)
-		}
-		var serviceTitles []string
-		for _, option := range shippingOption.Services {
-			if option.Name == "" {
-				return errors.New("shipping option service name must not be empty")
-			}
-			if len(option.Name) > WordMaxCharacters {
-				return fmt.Errorf("shipping option service length must be less than the max of %d", WordMaxCharacters)
-			}
-			for _, t := range serviceTitles {
-				if t == option.Name {
-					return errors.New("shipping option services names must be unique")
-				}
-			}
-			serviceTitles = append(serviceTitles, option.Name)
-			if option.EstimatedDelivery == "" {
-				return errors.New("shipping option estimated delivery must not be empty")
-			}
-			if len(option.EstimatedDelivery) > SentenceMaxCharacters {
-				return fmt.Errorf("shipping option estimated delivery length must be less than the max of %d", SentenceMaxCharacters)
-			}
-		}
-	}
-
-	return nil
-}
-
-func (n *OpenBazaarNode) validateCryptocurrencyListing(listing *pb.Listing) error {
-	switch {
-	case len(listing.Coupons) > 0:
-		return ErrCryptocurrencyListingIllegalField("coupons")
-	case len(listing.Item.Options) > 0:
-		return ErrCryptocurrencyListingIllegalField("item.options")
-	case len(listing.ShippingOptions) > 0:
-		return ErrCryptocurrencyListingIllegalField("shippingOptions")
-	case len(listing.Item.Condition) > 0:
-		return ErrCryptocurrencyListingIllegalField("item.condition")
-		//case len(listing.Metadata.PricingCurrency.Code) > 0:
-		//	return ErrCryptocurrencyListingIllegalField("metadata.pricingCurrency")
-		//case listing.Metadata.CoinType == "":
-		//	return ErrCryptocurrencyListingCoinTypeRequired
-	}
-
-	currencyDefinition, err := repo.LoadCurrencyDefinitions().Lookup(listing.Metadata.PricingCurrencyDefn.Code)
-	if err != nil {
-		return errors.New("invalid pricing currency")
-	}
-
-	if listing.Metadata.PricingCurrencyDefn.Divisibility != uint32(currencyDefinition.Divisibility) {
-		log.Errorf("listing.Metadata.PricingCurrency.Divisibility : %d %d", listing.Metadata.PricingCurrencyDefn.Divisibility, currencyDefinition.Divisibility)
-		return ErrListingCoinDivisibilityIncorrect
-	}
-
-	return nil
-}
-
-func validateMarketPriceListing(listing *pb.Listing) error {
-	n, ok := new(big.Int).SetString(listing.Item.PriceValue.Amount, 10)
-	if !ok {
-		return errors.New("invalid price amount")
-	}
-	if n.Cmp(big.NewInt(0)) > 0 {
-		return ErrMarketPriceListingIllegalField("item.price")
-	}
-
-	if listing.Metadata.PriceModifier != 0 {
-		listing.Metadata.PriceModifier = float32(int(listing.Metadata.PriceModifier*100.0)) / 100.0
-	}
-
-	if listing.Metadata.PriceModifier < PriceModifierMin ||
-		listing.Metadata.PriceModifier > PriceModifierMax {
-		return ErrPriceModifierOutOfRange{
-			Min: PriceModifierMin,
-			Max: PriceModifierMax,
-		}
-	}
-
-	return nil
-}
-
-func validateListingSkus(listing *pb.Listing) error {
-	if listing.Metadata.ContractType == pb.Listing_Metadata_CRYPTOCURRENCY {
-		for _, sku := range listing.Item.Skus {
-			if sku.Quantity < 1 {
-				return ErrCryptocurrencySkuQuantityInvalid
-			}
-		}
-	}
-	return nil
-}
-
-func verifySignaturesOnListing(sl *pb.SignedListing) error {
->>>>>>> 4ba53f7d
 	// Verify identity signature on listing
 	if err := verifySignature(
 		sl.Listing.ProtoListing,
