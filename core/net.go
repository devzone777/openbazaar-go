--- conflicted
+++ resolved
@@ -434,15 +434,11 @@
 	a, err := ptypes.MarshalAny(completionMessage)
 	if err != nil {
 		return err
-	}
-	return n.sendMessage(peerID, k, pb.Message{
+	}  
+	m := pb.Message{
 		MessageType: pb.Message_ORDER_COMPLETION,
 		Payload:     a,
-<<<<<<< HEAD
-	}
-	if err != nil {
-		return err
-	}
+	}  
 	orderID0, err := n.CalcOrderID(completionMessage.BuyerOrder)
 	if err != nil {
 		log.Errorf("failed calculating order id")
@@ -455,9 +451,6 @@
 		}
 	}
 	return n.sendMessage(peerID, k, m)
-=======
-	})
->>>>>>> 5ea9eefd
 }
 
 // SendDisputeOpen - send open dispute msg to peer
