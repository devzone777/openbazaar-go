--- conflicted
+++ resolved
@@ -6,6 +6,8 @@
 	//"errors"
 	//"fmt"
 	"io"
+
+	"github.com/OpenBazaar/openbazaar-go/pb"
 	//"math/big"
 	//"net/url"
 	//"os"
@@ -14,10 +16,9 @@
 	//"strings"
 	//"sync"
 	//"time"
-
 	//"github.com/OpenBazaar/jsonpb"
 	//"github.com/OpenBazaar/openbazaar-go/pb"
-	"github.com/OpenBazaar/openbazaar-go/repo"
+	//"github.com/OpenBazaar/openbazaar-go/repo"
 	//"github.com/golang/protobuf/ptypes"
 )
 
@@ -26,634 +27,625 @@
 // ImportListings - upload/read listings
 func (n *OpenBazaarNode) ImportListings(r io.ReadCloser) error {
 	/*
-	reader := csv.NewReader(r)
-	columns, err := reader.Read()
-	if err != nil {
-		return err
-	}
-	fields := make(map[string]int)
-	for i, c := range columns {
-		fields[strings.ToLower(c)] = i
-	}
-
-	done := make(chan struct{})
-	buf := make(chan struct{}, bufferSize)
-	errChan := make(chan error, bufferSize)
-
-	countLock := new(sync.Mutex)
-	count := 0
-
-	var ld []repo.ListingData
-	indexLock := new(sync.Mutex)
-	wg := new(sync.WaitGroup)
-
-listingLoop:
-	for {
-		select {
-		case err := <-errChan:
-			return err
-		case <-done:
-			break listingLoop
-		default:
-		}
-		buf <- struct{}{}
-		go func() {
-			defer func() {
-				<-buf
-			}()
-
-			countLock.Lock()
-			i := count
-			record, err := reader.Read()
-			count++
-			countLock.Unlock()
-			if err == io.EOF {
-				done <- struct{}{}
-				return
+			reader := csv.NewReader(r)
+			columns, err := reader.Read()
+			if err != nil {
+				return err
 			}
-			if err != nil {
-				errChan <- fmt.Errorf("error in record %d: %s", i, err.Error())
-				return
+			fields := make(map[string]int)
+			for i, c := range columns {
+				fields[strings.ToLower(c)] = i
 			}
 
-			wg.Add(1)
-
-			listing := new(pb.Listing)
-			metadata := new(pb.Listing_Metadata)
-			item := new(pb.Listing_Item)
-			shipping := []*pb.Listing_ShippingOption{}
-			listing.Metadata = metadata
-			listing.Item = item
-			listing.ShippingOptions = shipping
-
-			pos, ok := fields["contract_type"]
-			if ok {
-				e, ok := pb.Listing_Metadata_ContractType_value[strings.ToUpper(record[pos])]
-				if ok {
-					listing.Metadata.ContractType = pb.Listing_Metadata_ContractType(e)
+			done := make(chan struct{})
+			buf := make(chan struct{}, bufferSize)
+			errChan := make(chan error, bufferSize)
+
+			countLock := new(sync.Mutex)
+			count := 0
+
+			var ld []repo.ListingData
+			indexLock := new(sync.Mutex)
+			wg := new(sync.WaitGroup)
+
+		listingLoop:
+			for {
+				select {
+				case err := <-errChan:
+					return err
+				case <-done:
+					break listingLoop
+				default:
 				}
-			}
-			pos, ok = fields["format"]
-			if ok {
-				e, ok := pb.Listing_Metadata_Format_value[strings.ToUpper(record[pos])]
-				if ok {
-					listing.Metadata.Format = pb.Listing_Metadata_Format(e)
-				}
-			}
-			pos, ok = fields["expiry"]
-			if ok {
-				t, err := time.Parse(time.RFC3339, record[pos])
-				if err != nil {
-					errChan <- fmt.Errorf("error in record %d: %s", i, err.Error())
-					return
-				}
-				ts, err := ptypes.TimestampProto(t)
-				if err != nil {
-					errChan <- fmt.Errorf("error in record %d: %s", i, err.Error())
-					return
-				}
-				listing.Metadata.Expiry = ts
-			} else {
-				t, err := time.Parse(time.RFC3339, "2037-12-31T05:00:00.000Z")
-				if err != nil {
-					errChan <- fmt.Errorf("error in record %d: %s", i, err.Error())
-					return
-				}
-				ts, err := ptypes.TimestampProto(t)
-				if err != nil {
-					errChan <- fmt.Errorf("error in record %d: %s", i, err.Error())
-					return
-				}
-				listing.Metadata.Expiry = ts
-			}
-			pos, ok = fields["pricing_currency"]
-			if !ok {
-				errChan <- fmt.Errorf("error in record %d: %s", i, "pricing_currency is a mandatory field")
-				return
-			}
-			listing.Metadata.PricingCurrencyDefn = &pb.CurrencyDefinition{
-				Code:         strings.ToUpper(record[pos]),
-				Divisibility: n.getDivisibility(strings.ToUpper(record[pos])),
-			}
-			pos, ok = fields["language"]
-			if ok {
-				listing.Metadata.Language = record[pos]
-			}
-			pos, ok = fields["title"]
-			if !ok {
-				errChan <- fmt.Errorf("error in record %d: %s", i, "title is a mandatory field")
-				return
-			}
-			listing.Item.Title = record[pos]
-
-			listing.Slug, err = n.GenerateSlug(listing.Item.Title)
-			if err != nil {
-				errChan <- fmt.Errorf("error in record %d: %s", i, err.Error())
-				return
-			}
-
-			pos, ok = fields["description"]
-			if ok {
-				listing.Item.Description = record[pos]
-			}
-			pos, ok = fields["processing_time"]
-			if ok {
-				listing.Item.ProcessingTime = record[pos]
-			}
-			pos, ok = fields["price"]
-			if !ok {
-				errChan <- fmt.Errorf("error in record %d: %s", i, "price is a mandatory field")
-				return
-			}
-			if !n.listingCurrencyIsBTC(listing) {
-				//f, err := strconv.ParseFloat(record[pos], 64)
-				f, ok := new(big.Int).SetString(record[pos], 10)
-				if !ok {
-					errChan <- fmt.Errorf("error in record %d: %s", i, "invalid price")
-					return
-				}
-				listing.Item.PriceValue = &pb.CurrencyValue{
-					Currency: listing.Metadata.PricingCurrencyDefn,
-					Amount:   f.Mul(f, big.NewInt(100)).String(),
-				} // uint64(f * 100)
-			} else {
-				//listing.Item.Price, err = strconv.ParseUint(record[pos], 10, 64)
-				f, ok := new(big.Int).SetString(record[pos], 10)
-				if !ok {
-					errChan <- fmt.Errorf("error in record %d: %s", i, "invalid price")
-					return
-				}
-				listing.Item.PriceValue = &pb.CurrencyValue{
-					Currency: listing.Metadata.PricingCurrencyDefn,
-					Amount:   f.String(),
-				}
-			}
-			pos, ok = fields["nsfw"]
-			if ok {
-				listing.Item.Nsfw, err = strconv.ParseBool(record[pos])
-				if err != nil {
-					errChan <- fmt.Errorf("error in record %d: %s", i, err.Error())
-					return
-				}
-			}
-			pos, ok = fields["tags"]
-			if ok {
-				listing.Item.Tags = strings.Split(record[pos], ",")
-			}
-			pos, ok = fields["image_urls"]
-			if ok {
-				listing.Item.Images = []*pb.Listing_Item_Image{}
-				imageUrls := strings.Split(record[pos], ",")
-				var l sync.Mutex
-				var wg sync.WaitGroup
-				for x, img := range imageUrls {
-					wg.Add(1)
-					go func(x int, img string) {
-						defer wg.Done()
-						var b64 string
-						var filename string
-						testURL, err := url.Parse(img)
-						if err == nil && (testURL.Scheme == "http" || testURL.Scheme == "https") {
-							b64, filename, err = n.GetBase64Image(img)
-							if err != nil {
-								errChan <- fmt.Errorf("error in record %d: image %d failed to download", i, x)
-								return
-							}
-						} else {
-							filename = listing.Slug + "_" + strconv.Itoa(x)
-							b64 = img
-						}
-						images, err := n.SetProductImages(b64, filename)
-						if err != nil {
-							errChan <- fmt.Errorf("error in record %d: image %d invalid", i, x)
-							return
-						}
-						imgpb := &pb.Listing_Item_Image{
-							Filename: filename,
-							Tiny:     images.Tiny,
-							Small:    images.Small,
-							Medium:   images.Medium,
-							Large:    images.Large,
-							Original: images.Original,
-						}
-						l.Lock()
-						listing.Item.Images = append(listing.Item.Images, imgpb)
-						l.Unlock()
-					}(x, img)
-				}
-				wg.Wait()
-			}
-			pos, ok = fields["categories"]
-			if ok {
-
-				cats := strings.Split(record[pos], ",")
-				for _, cat := range cats {
-					if cat != "" {
-						listing.Item.Categories = append(listing.Item.Categories, cat)
-					}
-				}
-			}
-			pos, ok = fields["condition"]
-			if ok {
-				listing.Item.Condition = record[pos]
-			}
-			quantityPos, quantityOK := fields["quantity"]
-			skuPos, skuOK := fields["sku_number"]
-			listing.Item.Skus = []*pb.Listing_Item_Sku{}
-			if quantityOK || skuOK {
-				sku := new(pb.Listing_Item_Sku)
-				sku.ProductID = record[skuPos]
-				if quantityOK {
-					quantity, err := strconv.ParseInt(record[quantityPos], 10, 64)
+				buf <- struct{}{}
+				go func() {
+					defer func() {
+						<-buf
+					}()
+
+					countLock.Lock()
+					i := count
+					record, err := reader.Read()
+					count++
+					countLock.Unlock()
+					if err == io.EOF {
+						done <- struct{}{}
+						return
+					}
 					if err != nil {
 						errChan <- fmt.Errorf("error in record %d: %s", i, err.Error())
 						return
 					}
-					sku.Quantity = quantity
-				}
-				listing.Item.Skus = append(listing.Item.Skus, sku)
-			}
-			listing.ShippingOptions = []*pb.Listing_ShippingOption{}
-			pos, ok = fields["shipping_option1_name"]
-			if ok && record[pos] != "" {
-				so := new(pb.Listing_ShippingOption)
-				so.Name = record[pos]
-				so.Type = pb.Listing_ShippingOption_FIXED_PRICE
-				so.Regions = []pb.CountryCode{}
-				so.Services = []*pb.Listing_ShippingOption_Service{}
-				pos, ok = fields["shipping_option1_countries"]
-				if ok {
-					countries := strings.Split(record[pos], ",")
-					for _, c := range countries {
-						e, ok := pb.CountryCode_value[strings.ToUpper(c)]
+
+					wg.Add(1)
+
+					listing := new(pb.Listing)
+					metadata := new(pb.Listing_Metadata)
+					item := new(pb.Listing_Item)
+					shipping := []*pb.Listing_ShippingOption{}
+					listing.Metadata = metadata
+					listing.Item = item
+					listing.ShippingOptions = shipping
+
+					pos, ok := fields["contract_type"]
+					if ok {
+						e, ok := pb.Listing_Metadata_ContractType_value[strings.ToUpper(record[pos])]
 						if ok {
-							so.Regions = append(so.Regions, pb.CountryCode(e))
-						}
-					}
-				} else {
-					so.Regions = append(so.Regions, pb.CountryCode_ALL)
-				}
-				pos, ok = fields["shipping_option1_service1_name"]
-				if ok && record[pos] != "" {
-					service := new(pb.Listing_ShippingOption_Service)
-					service.Name = record[pos]
-					pos, ok = fields["shipping_option1_service1_estimated_delivery"]
-					if ok {
-						service.EstimatedDelivery = record[pos]
-					}
-					pos, ok = fields["shipping_option1_service1_estimated_price"]
-					if !ok {
-						errChan <- fmt.Errorf("error in record %d: %s", i, "shipping_option1_service1_estimated_price is a mandatory field")
-						return
-					}
-					if !n.listingCurrencyIsBTC(listing) {
-						f, err := strconv.ParseFloat(record[pos], 64)
+							listing.Metadata.ContractType = pb.Listing_Metadata_ContractType(e)
+						}
+					}
+					pos, ok = fields["format"]
+					if ok {
+						e, ok := pb.Listing_Metadata_Format_value[strings.ToUpper(record[pos])]
+						if ok {
+							listing.Metadata.Format = pb.Listing_Metadata_Format(e)
+						}
+					}
+					pos, ok = fields["expiry"]
+					if ok {
+						t, err := time.Parse(time.RFC3339, record[pos])
 						if err != nil {
 							errChan <- fmt.Errorf("error in record %d: %s", i, err.Error())
 							return
 						}
-						service.PriceValue = &pb.CurrencyValue{
-							Currency: listing.Metadata.PricingCurrencyDefn,
-							Amount:   big.NewInt(int64(f * 100)).String(),
-						} // uint64(f * 100)
-					} else {
-						//service.Price, err = strconv.ParseUint(record[pos], 10, 64)
-						price0, err := strconv.ParseUint(record[pos], 10, 64)
+						ts, err := ptypes.TimestampProto(t)
 						if err != nil {
 							errChan <- fmt.Errorf("error in record %d: %s", i, err.Error())
 							return
 						}
-						service.PriceValue = &pb.CurrencyValue{
-							Currency: listing.Metadata.PricingCurrencyDefn,
-							Amount:   big.NewInt(int64(price0)).String(),
-						}
-					}
-					so.Services = append(so.Services, service)
-				}
-				pos, ok = fields["shipping_option1_service2_name"]
-				if ok && record[pos] != "" {
-					service := new(pb.Listing_ShippingOption_Service)
-					service.Name = record[pos]
-					pos, ok = fields["shipping_option1_service2_estimated_delivery"]
-					if ok {
-						service.EstimatedDelivery = record[pos]
-					}
-					pos, ok = fields["shipping_option1_service2_estimated_price"]
-					if !ok {
-						errChan <- errors.New("shipping_option1_service2_estimated_price is a mandatory field")
-						return
-					}
-					if !n.listingCurrencyIsBTC(listing) {
-						f, err := strconv.ParseFloat(record[pos], 64)
+						listing.Metadata.Expiry = ts
+					} else {
+						t, err := time.Parse(time.RFC3339, "2037-12-31T05:00:00.000Z")
 						if err != nil {
 							errChan <- fmt.Errorf("error in record %d: %s", i, err.Error())
 							return
 						}
-						service.PriceValue = &pb.CurrencyValue{
-							Currency: listing.Metadata.PricingCurrencyDefn,
-							Amount:   big.NewInt(int64(f * 100)).String(),
-						} // uint64(f * 100)
-					} else {
-						//service.Price, err = strconv.ParseUint(record[pos], 10, 64)
-						price0, err := strconv.ParseUint(record[pos], 10, 64)
+						ts, err := ptypes.TimestampProto(t)
 						if err != nil {
 							errChan <- fmt.Errorf("error in record %d: %s", i, err.Error())
 							return
 						}
-						service.PriceValue = &pb.CurrencyValue{
+						listing.Metadata.Expiry = ts
+					}
+					pos, ok = fields["pricing_currency"]
+					if !ok {
+						errChan <- fmt.Errorf("error in record %d: %s", i, "pricing_currency is a mandatory field")
+						return
+					}
+					listing.Metadata.PricingCurrencyDefn = &pb.CurrencyDefinition{
+						Code:         strings.ToUpper(record[pos]),
+						Divisibility: n.getDivisibility(strings.ToUpper(record[pos])),
+					}
+					pos, ok = fields["language"]
+					if ok {
+						listing.Metadata.Language = record[pos]
+					}
+					pos, ok = fields["title"]
+					if !ok {
+						errChan <- fmt.Errorf("error in record %d: %s", i, "title is a mandatory field")
+						return
+					}
+					listing.Item.Title = record[pos]
+
+					listing.Slug, err = n.GenerateSlug(listing.Item.Title)
+					if err != nil {
+						errChan <- fmt.Errorf("error in record %d: %s", i, err.Error())
+						return
+					}
+
+					pos, ok = fields["description"]
+					if ok {
+						listing.Item.Description = record[pos]
+					}
+					pos, ok = fields["processing_time"]
+					if ok {
+						listing.Item.ProcessingTime = record[pos]
+					}
+					pos, ok = fields["price"]
+					if !ok {
+						errChan <- fmt.Errorf("error in record %d: %s", i, "price is a mandatory field")
+						return
+					}
+					if !n.listingCurrencyIsBTC(listing) {
+						//f, err := strconv.ParseFloat(record[pos], 64)
+						f, ok := new(big.Int).SetString(record[pos], 10)
+						if !ok {
+							errChan <- fmt.Errorf("error in record %d: %s", i, "invalid price")
+							return
+						}
+						listing.Item.PriceValue = &pb.CurrencyValue{
 							Currency: listing.Metadata.PricingCurrencyDefn,
-							Amount:   big.NewInt(int64(price0)).String(),
-						}
-					}
-					so.Services = append(so.Services, service)
-				}
-				pos, ok = fields["shipping_option1_service3_name"]
-				if ok && record[pos] != "" {
-					service := new(pb.Listing_ShippingOption_Service)
-					service.Name = record[pos]
-					pos, ok = fields["shipping_option1_service3_estimated_delivery"]
-					if ok {
-						service.EstimatedDelivery = record[pos]
-					}
-					pos, ok = fields["shipping_option1_service3_estimated_price"]
-					if !ok {
-						errChan <- fmt.Errorf("error in record %d: %s", i, "shipping_option1_service3_estimated_price is a mandatory field")
-						return
-					}
-					if !n.listingCurrencyIsBTC(listing) {
-						f, err := strconv.ParseFloat(record[pos], 64)
+							Amount:   f.Mul(f, big.NewInt(100)).String(),
+						} // uint64(f * 100)
+					} else {
+						//listing.Item.Price, err = strconv.ParseUint(record[pos], 10, 64)
+						f, ok := new(big.Int).SetString(record[pos], 10)
+						if !ok {
+							errChan <- fmt.Errorf("error in record %d: %s", i, "invalid price")
+							return
+						}
+						listing.Item.PriceValue = &pb.CurrencyValue{
+							Currency: listing.Metadata.PricingCurrencyDefn,
+							Amount:   f.String(),
+						}
+					}
+					pos, ok = fields["nsfw"]
+					if ok {
+						listing.Item.Nsfw, err = strconv.ParseBool(record[pos])
 						if err != nil {
 							errChan <- fmt.Errorf("error in record %d: %s", i, err.Error())
 							return
 						}
-						service.PriceValue = &pb.CurrencyValue{
-							Currency: listing.Metadata.PricingCurrencyDefn,
-							Amount:   big.NewInt(int64(f * 100)).String(),
-						} // uint64(f * 100)
-					} else {
-						//service.Price, err = strconv.ParseUint(record[pos], 10, 64)
-						price0, err := strconv.ParseUint(record[pos], 10, 64)
-						if err != nil {
-							errChan <- fmt.Errorf("error in record %d: %s", i, err.Error())
-							return
-						}
-						service.PriceValue = &pb.CurrencyValue{
-							Currency: listing.Metadata.PricingCurrencyDefn,
-							Amount:   big.NewInt(int64(price0)).String(),
-						}
-					}
-					so.Services = append(so.Services, service)
-				}
-				listing.ShippingOptions = append(listing.ShippingOptions, so)
-			}
-			for _, fname := range []string{"option2", "option3"} {
-				soName := fmt.Sprintf("shipping_%s_name", fname)
-				soCountries := fmt.Sprintf("shipping_%s_countries", fname)
-				soService1Name := fmt.Sprintf("shipping_%s_service1_name", fname)
-				soService2Name := fmt.Sprintf("shipping_%s_service2_name", fname)
-				soService3Name := fmt.Sprintf("shipping_%s_service3_name", fname)
-				soService1EstDel := fmt.Sprintf("shipping_%s_service1_estimated_delivery", fname)
-				soService1EstPrice := fmt.Sprintf("shipping_%s_service1_estimated_price", fname)
-				soService2EstDel := fmt.Sprintf("shipping_%s_service2_estimated_delivery", fname)
-				soService2EstPrice := fmt.Sprintf("shipping_%s_service2_estimated_price", fname)
-				soService3EstDel := fmt.Sprintf("shipping_%s_service3_estimated_delivery", fname)
-				soService3EstPrice := fmt.Sprintf("shipping_%s_service3_estimated_price", fname)
-
-				pos, ok = fields[soName]
-				if ok && record[pos] != "" {
-					so := new(pb.Listing_ShippingOption)
-					so.Name = record[pos]
-					so.Type = pb.Listing_ShippingOption_FIXED_PRICE
-					so.Regions = []pb.CountryCode{}
-					so.Services = []*pb.Listing_ShippingOption_Service{}
-					pos, ok = fields[soCountries]
-					if ok {
-						countries := strings.Split(record[pos], ",")
-						for _, c := range countries {
-							e, ok := pb.CountryCode_value[strings.ToUpper(c)]
-							if ok {
-								so.Regions = append(so.Regions, pb.CountryCode(e))
-							}
-						}
-					} else {
-						so.Regions = append(so.Regions, pb.CountryCode_ALL)
-					}
-					pos, ok = fields[soService1Name]
-					if ok && record[pos] != "" {
-						service := new(pb.Listing_ShippingOption_Service)
-						service.Name = record[pos]
-						pos, ok = fields[soService1EstDel]
-						if ok {
-							service.EstimatedDelivery = record[pos]
-						}
-						pos, ok = fields[soService1EstPrice]
-						if !ok {
-							errChan <- fmt.Errorf("error in record %d: %s", i, soService1EstPrice+" is a mandatory field")
-							return
-						}
-						if !n.listingCurrencyIsBTC(listing) {
-							f, err := strconv.ParseFloat(record[pos], 64)
+					}
+					pos, ok = fields["tags"]
+					if ok {
+						listing.Item.Tags = strings.Split(record[pos], ",")
+					}
+					pos, ok = fields["image_urls"]
+					if ok {
+						listing.Item.Images = []*pb.Listing_Item_Image{}
+						imageUrls := strings.Split(record[pos], ",")
+						var l sync.Mutex
+						var wg sync.WaitGroup
+						for x, img := range imageUrls {
+							wg.Add(1)
+							go func(x int, img string) {
+								defer wg.Done()
+								var b64 string
+								var filename string
+								testURL, err := url.Parse(img)
+								if err == nil && (testURL.Scheme == "http" || testURL.Scheme == "https") {
+									b64, filename, err = n.GetBase64Image(img)
+									if err != nil {
+										errChan <- fmt.Errorf("error in record %d: image %d failed to download", i, x)
+										return
+									}
+								} else {
+									filename = listing.Slug + "_" + strconv.Itoa(x)
+									b64 = img
+								}
+								images, err := n.SetProductImages(b64, filename)
+								if err != nil {
+									errChan <- fmt.Errorf("error in record %d: image %d invalid", i, x)
+									return
+								}
+								imgpb := &pb.Listing_Item_Image{
+									Filename: filename,
+									Tiny:     images.Tiny,
+									Small:    images.Small,
+									Medium:   images.Medium,
+									Large:    images.Large,
+									Original: images.Original,
+								}
+								l.Lock()
+								listing.Item.Images = append(listing.Item.Images, imgpb)
+								l.Unlock()
+							}(x, img)
+						}
+						wg.Wait()
+					}
+					pos, ok = fields["categories"]
+					if ok {
+
+						cats := strings.Split(record[pos], ",")
+						for _, cat := range cats {
+							if cat != "" {
+								listing.Item.Categories = append(listing.Item.Categories, cat)
+							}
+						}
+					}
+					pos, ok = fields["condition"]
+					if ok {
+						listing.Item.Condition = record[pos]
+					}
+					quantityPos, quantityOK := fields["quantity"]
+					skuPos, skuOK := fields["sku_number"]
+					listing.Item.Skus = []*pb.Listing_Item_Sku{}
+					if quantityOK || skuOK {
+						sku := new(pb.Listing_Item_Sku)
+						sku.ProductID = record[skuPos]
+						if quantityOK {
+							quantity, err := strconv.ParseInt(record[quantityPos], 10, 64)
 							if err != nil {
 								errChan <- fmt.Errorf("error in record %d: %s", i, err.Error())
 								return
 							}
-							service.PriceValue = &pb.CurrencyValue{
-								Currency: listing.Metadata.PricingCurrencyDefn,
-								Amount:   big.NewInt(int64(f * 100)).String(),
-							} // uint64(f * 100)
+							sku.Quantity = quantity
+						}
+						listing.Item.Skus = append(listing.Item.Skus, sku)
+					}
+					listing.ShippingOptions = []*pb.Listing_ShippingOption{}
+					pos, ok = fields["shipping_option1_name"]
+					if ok && record[pos] != "" {
+						so := new(pb.Listing_ShippingOption)
+						so.Name = record[pos]
+						so.Type = pb.Listing_ShippingOption_FIXED_PRICE
+						so.Regions = []pb.CountryCode{}
+						so.Services = []*pb.Listing_ShippingOption_Service{}
+						pos, ok = fields["shipping_option1_countries"]
+						if ok {
+							countries := strings.Split(record[pos], ",")
+							for _, c := range countries {
+								e, ok := pb.CountryCode_value[strings.ToUpper(c)]
+								if ok {
+									so.Regions = append(so.Regions, pb.CountryCode(e))
+								}
+							}
 						} else {
-							//service.Price, err = strconv.ParseUint(record[pos], 10, 64)
-							price0, err := strconv.ParseUint(record[pos], 10, 64)
-							if err != nil {
-								errChan <- fmt.Errorf("error in record %d: %s", i, err.Error())
+							so.Regions = append(so.Regions, pb.CountryCode_ALL)
+						}
+						pos, ok = fields["shipping_option1_service1_name"]
+						if ok && record[pos] != "" {
+							service := new(pb.Listing_ShippingOption_Service)
+							service.Name = record[pos]
+							pos, ok = fields["shipping_option1_service1_estimated_delivery"]
+							if ok {
+								service.EstimatedDelivery = record[pos]
+							}
+							pos, ok = fields["shipping_option1_service1_estimated_price"]
+							if !ok {
+								errChan <- fmt.Errorf("error in record %d: %s", i, "shipping_option1_service1_estimated_price is a mandatory field")
 								return
 							}
-							service.PriceValue = &pb.CurrencyValue{
-								Currency: listing.Metadata.PricingCurrencyDefn,
-								Amount:   big.NewInt(int64(price0)).String(),
-							}
-						}
-						so.Services = append(so.Services, service)
-					}
-					pos, ok = fields[soService2Name]
-					if ok && record[pos] != "" {
-						service := new(pb.Listing_ShippingOption_Service)
-						service.Name = record[pos]
-						pos, ok = fields[soService2EstDel]
-						if ok {
-							service.EstimatedDelivery = record[pos]
-						}
-						pos, ok = fields[soService2EstPrice]
-						if !ok {
-							errChan <- fmt.Errorf("error in record %d: %s", i, soService2EstPrice+" is a mandatory field")
-							return
-						}
-						if !n.listingCurrencyIsBTC(listing) {
-							f, err := strconv.ParseFloat(record[pos], 64)
-							if err != nil {
-								errChan <- fmt.Errorf("error in record %d: %s", i, err.Error())
+							if !n.listingCurrencyIsBTC(listing) {
+								f, err := strconv.ParseFloat(record[pos], 64)
+								if err != nil {
+									errChan <- fmt.Errorf("error in record %d: %s", i, err.Error())
+									return
+								}
+								service.PriceValue = &pb.CurrencyValue{
+									Currency: listing.Metadata.PricingCurrencyDefn,
+									Amount:   big.NewInt(int64(f * 100)).String(),
+								} // uint64(f * 100)
+							} else {
+								//service.Price, err = strconv.ParseUint(record[pos], 10, 64)
+								price0, err := strconv.ParseUint(record[pos], 10, 64)
+								if err != nil {
+									errChan <- fmt.Errorf("error in record %d: %s", i, err.Error())
+									return
+								}
+								service.PriceValue = &pb.CurrencyValue{
+									Currency: listing.Metadata.PricingCurrencyDefn,
+									Amount:   big.NewInt(int64(price0)).String(),
+								}
+							}
+							so.Services = append(so.Services, service)
+						}
+						pos, ok = fields["shipping_option1_service2_name"]
+						if ok && record[pos] != "" {
+							service := new(pb.Listing_ShippingOption_Service)
+							service.Name = record[pos]
+							pos, ok = fields["shipping_option1_service2_estimated_delivery"]
+							if ok {
+								service.EstimatedDelivery = record[pos]
+							}
+							pos, ok = fields["shipping_option1_service2_estimated_price"]
+							if !ok {
+								errChan <- errors.New("shipping_option1_service2_estimated_price is a mandatory field")
 								return
 							}
-							service.PriceValue = &pb.CurrencyValue{
-								Currency: listing.Metadata.PricingCurrencyDefn,
-								Amount:   big.NewInt(int64(f * 100)).String(),
-							} // uint64(f * 100)
-						} else {
-							//service.Price, err = strconv.ParseUint(record[pos], 10, 64)
-							price0, err := strconv.ParseUint(record[pos], 10, 64)
-							if err != nil {
-								errChan <- fmt.Errorf("error in record %d: %s", i, err.Error())
+							if !n.listingCurrencyIsBTC(listing) {
+								f, err := strconv.ParseFloat(record[pos], 64)
+								if err != nil {
+									errChan <- fmt.Errorf("error in record %d: %s", i, err.Error())
+									return
+								}
+								service.PriceValue = &pb.CurrencyValue{
+									Currency: listing.Metadata.PricingCurrencyDefn,
+									Amount:   big.NewInt(int64(f * 100)).String(),
+								} // uint64(f * 100)
+							} else {
+								//service.Price, err = strconv.ParseUint(record[pos], 10, 64)
+								price0, err := strconv.ParseUint(record[pos], 10, 64)
+								if err != nil {
+									errChan <- fmt.Errorf("error in record %d: %s", i, err.Error())
+									return
+								}
+								service.PriceValue = &pb.CurrencyValue{
+									Currency: listing.Metadata.PricingCurrencyDefn,
+									Amount:   big.NewInt(int64(price0)).String(),
+								}
+							}
+							so.Services = append(so.Services, service)
+						}
+						pos, ok = fields["shipping_option1_service3_name"]
+						if ok && record[pos] != "" {
+							service := new(pb.Listing_ShippingOption_Service)
+							service.Name = record[pos]
+							pos, ok = fields["shipping_option1_service3_estimated_delivery"]
+							if ok {
+								service.EstimatedDelivery = record[pos]
+							}
+							pos, ok = fields["shipping_option1_service3_estimated_price"]
+							if !ok {
+								errChan <- fmt.Errorf("error in record %d: %s", i, "shipping_option1_service3_estimated_price is a mandatory field")
 								return
 							}
-							service.PriceValue = &pb.CurrencyValue{
-								Currency: listing.Metadata.PricingCurrencyDefn,
-								Amount:   big.NewInt(int64(price0)).String(),
-							}
-						}
-						so.Services = append(so.Services, service)
-					}
-					pos, ok = fields[soService3Name]
-					if ok && record[pos] != "" {
-						service := new(pb.Listing_ShippingOption_Service)
-						service.Name = record[pos]
-						pos, ok = fields[soService3EstDel]
-						if ok {
-							service.EstimatedDelivery = record[pos]
-						}
-						pos, ok = fields[soService3EstPrice]
-						if !ok {
-							errChan <- fmt.Errorf("error in record %d: %s", i, soService3EstPrice+" is a mandatory field")
-							return
-						}
-						if !n.listingCurrencyIsBTC(listing) {
-							f, err := strconv.ParseFloat(record[pos], 64)
-							if err != nil {
-								errChan <- fmt.Errorf("error in record %d: %s", i, err.Error())
-								return
-							}
-							service.PriceValue = &pb.CurrencyValue{
-								Currency: listing.Metadata.PricingCurrencyDefn,
-								Amount:   big.NewInt(int64(f * 100)).String(),
-							} // uint64(f * 100)
-						} else {
-							//service.Price, err = strconv.ParseUint(record[pos], 10, 64)
-							price0, err := strconv.ParseUint(record[pos], 10, 64)
-							if err != nil {
-								errChan <- fmt.Errorf("error in record %d: %s", i, err.Error())
-								return
-							}
-							service.PriceValue = &pb.CurrencyValue{
-								Currency: listing.Metadata.PricingCurrencyDefn,
-								Amount:   big.NewInt(int64(price0)).String(),
-							}
-						}
-						so.Services = append(so.Services, service)
-					}
-					listing.ShippingOptions = append(listing.ShippingOptions, so)
-				}
-
+							if !n.listingCurrencyIsBTC(listing) {
+								f, err := strconv.ParseFloat(record[pos], 64)
+								if err != nil {
+									errChan <- fmt.Errorf("error in record %d: %s", i, err.Error())
+									return
+								}
+								service.PriceValue = &pb.CurrencyValue{
+									Currency: listing.Metadata.PricingCurrencyDefn,
+									Amount:   big.NewInt(int64(f * 100)).String(),
+								} // uint64(f * 100)
+							} else {
+								//service.Price, err = strconv.ParseUint(record[pos], 10, 64)
+								price0, err := strconv.ParseUint(record[pos], 10, 64)
+								if err != nil {
+									errChan <- fmt.Errorf("error in record %d: %s", i, err.Error())
+									return
+								}
+								service.PriceValue = &pb.CurrencyValue{
+									Currency: listing.Metadata.PricingCurrencyDefn,
+									Amount:   big.NewInt(int64(price0)).String(),
+								}
+							}
+							so.Services = append(so.Services, service)
+						}
+						listing.ShippingOptions = append(listing.ShippingOptions, so)
+					}
+					for _, fname := range []string{"option2", "option3"} {
+						soName := fmt.Sprintf("shipping_%s_name", fname)
+						soCountries := fmt.Sprintf("shipping_%s_countries", fname)
+						soService1Name := fmt.Sprintf("shipping_%s_service1_name", fname)
+						soService2Name := fmt.Sprintf("shipping_%s_service2_name", fname)
+						soService3Name := fmt.Sprintf("shipping_%s_service3_name", fname)
+						soService1EstDel := fmt.Sprintf("shipping_%s_service1_estimated_delivery", fname)
+						soService1EstPrice := fmt.Sprintf("shipping_%s_service1_estimated_price", fname)
+						soService2EstDel := fmt.Sprintf("shipping_%s_service2_estimated_delivery", fname)
+						soService2EstPrice := fmt.Sprintf("shipping_%s_service2_estimated_price", fname)
+						soService3EstDel := fmt.Sprintf("shipping_%s_service3_estimated_delivery", fname)
+						soService3EstPrice := fmt.Sprintf("shipping_%s_service3_estimated_price", fname)
+
+						pos, ok = fields[soName]
+						if ok && record[pos] != "" {
+							so := new(pb.Listing_ShippingOption)
+							so.Name = record[pos]
+							so.Type = pb.Listing_ShippingOption_FIXED_PRICE
+							so.Regions = []pb.CountryCode{}
+							so.Services = []*pb.Listing_ShippingOption_Service{}
+							pos, ok = fields[soCountries]
+							if ok {
+								countries := strings.Split(record[pos], ",")
+								for _, c := range countries {
+									e, ok := pb.CountryCode_value[strings.ToUpper(c)]
+									if ok {
+										so.Regions = append(so.Regions, pb.CountryCode(e))
+									}
+								}
+							} else {
+								so.Regions = append(so.Regions, pb.CountryCode_ALL)
+							}
+							pos, ok = fields[soService1Name]
+							if ok && record[pos] != "" {
+								service := new(pb.Listing_ShippingOption_Service)
+								service.Name = record[pos]
+								pos, ok = fields[soService1EstDel]
+								if ok {
+									service.EstimatedDelivery = record[pos]
+								}
+								pos, ok = fields[soService1EstPrice]
+								if !ok {
+									errChan <- fmt.Errorf("error in record %d: %s", i, soService1EstPrice+" is a mandatory field")
+									return
+								}
+								if !n.listingCurrencyIsBTC(listing) {
+									f, err := strconv.ParseFloat(record[pos], 64)
+									if err != nil {
+										errChan <- fmt.Errorf("error in record %d: %s", i, err.Error())
+										return
+									}
+									service.PriceValue = &pb.CurrencyValue{
+										Currency: listing.Metadata.PricingCurrencyDefn,
+										Amount:   big.NewInt(int64(f * 100)).String(),
+									} // uint64(f * 100)
+								} else {
+									//service.Price, err = strconv.ParseUint(record[pos], 10, 64)
+									price0, err := strconv.ParseUint(record[pos], 10, 64)
+									if err != nil {
+										errChan <- fmt.Errorf("error in record %d: %s", i, err.Error())
+										return
+									}
+									service.PriceValue = &pb.CurrencyValue{
+										Currency: listing.Metadata.PricingCurrencyDefn,
+										Amount:   big.NewInt(int64(price0)).String(),
+									}
+								}
+								so.Services = append(so.Services, service)
+							}
+							pos, ok = fields[soService2Name]
+							if ok && record[pos] != "" {
+								service := new(pb.Listing_ShippingOption_Service)
+								service.Name = record[pos]
+								pos, ok = fields[soService2EstDel]
+								if ok {
+									service.EstimatedDelivery = record[pos]
+								}
+								pos, ok = fields[soService2EstPrice]
+								if !ok {
+									errChan <- fmt.Errorf("error in record %d: %s", i, soService2EstPrice+" is a mandatory field")
+									return
+								}
+								if !n.listingCurrencyIsBTC(listing) {
+									f, err := strconv.ParseFloat(record[pos], 64)
+									if err != nil {
+										errChan <- fmt.Errorf("error in record %d: %s", i, err.Error())
+										return
+									}
+									service.PriceValue = &pb.CurrencyValue{
+										Currency: listing.Metadata.PricingCurrencyDefn,
+										Amount:   big.NewInt(int64(f * 100)).String(),
+									} // uint64(f * 100)
+								} else {
+									//service.Price, err = strconv.ParseUint(record[pos], 10, 64)
+									price0, err := strconv.ParseUint(record[pos], 10, 64)
+									if err != nil {
+										errChan <- fmt.Errorf("error in record %d: %s", i, err.Error())
+										return
+									}
+									service.PriceValue = &pb.CurrencyValue{
+										Currency: listing.Metadata.PricingCurrencyDefn,
+										Amount:   big.NewInt(int64(price0)).String(),
+									}
+								}
+								so.Services = append(so.Services, service)
+							}
+							pos, ok = fields[soService3Name]
+							if ok && record[pos] != "" {
+								service := new(pb.Listing_ShippingOption_Service)
+								service.Name = record[pos]
+								pos, ok = fields[soService3EstDel]
+								if ok {
+									service.EstimatedDelivery = record[pos]
+								}
+								pos, ok = fields[soService3EstPrice]
+								if !ok {
+									errChan <- fmt.Errorf("error in record %d: %s", i, soService3EstPrice+" is a mandatory field")
+									return
+								}
+								if !n.listingCurrencyIsBTC(listing) {
+									f, err := strconv.ParseFloat(record[pos], 64)
+									if err != nil {
+										errChan <- fmt.Errorf("error in record %d: %s", i, err.Error())
+										return
+									}
+									service.PriceValue = &pb.CurrencyValue{
+										Currency: listing.Metadata.PricingCurrencyDefn,
+										Amount:   big.NewInt(int64(f * 100)).String(),
+									} // uint64(f * 100)
+								} else {
+									//service.Price, err = strconv.ParseUint(record[pos], 10, 64)
+									price0, err := strconv.ParseUint(record[pos], 10, 64)
+									if err != nil {
+										errChan <- fmt.Errorf("error in record %d: %s", i, err.Error())
+										return
+									}
+									service.PriceValue = &pb.CurrencyValue{
+										Currency: listing.Metadata.PricingCurrencyDefn,
+										Amount:   big.NewInt(int64(price0)).String(),
+									}
+								}
+								so.Services = append(so.Services, service)
+							}
+							listing.ShippingOptions = append(listing.ShippingOptions, so)
+						}
+
+					}
+
+					// Set moderators
+					if len(listing.Moderators) == 0 {
+						sd, err := n.Datastore.Settings().Get()
+						if err == nil && sd.StoreModerators != nil {
+							listing.Moderators = *sd.StoreModerators
+						}
+					}
+
+					// Set inventory
+					err = n.SetListingInventory(listing)
+					if err != nil {
+						errChan <- fmt.Errorf("error in record %d: %s", i, err.Error())
+						return
+					}
+
+					// Sign listing
+					signedListing, err := n.SignListing(listing)
+					if err != nil {
+						errChan <- fmt.Errorf("error in record %d: %s", i, err.Error())
+						return
+					}
+
+					// Save to disk
+					listingPath := path.Join(n.RepoPath, "root", "listings", signedListing.Listing.Slug+".json")
+					f, err := os.Create(listingPath)
+					if err != nil {
+						errChan <- fmt.Errorf("error in record %d: %s", i, err.Error())
+						return
+					}
+					defer f.Close()
+					m := jsonpb.Marshaler{
+						EnumsAsInts:  false,
+						EmitDefaults: false,
+						Indent:       "    ",
+						OrigName:     false,
+					}
+					out, err := m.MarshalToString(signedListing)
+					if err != nil {
+						errChan <- fmt.Errorf("error in record %d: %s", i, err.Error())
+						return
+					}
+
+					if _, err := f.WriteString(out); err != nil {
+						errChan <- fmt.Errorf("error in record %d: %s", i, err.Error())
+						return
+					}
+
+					// Add listing data
+					data, err := n.extractListingData(signedListing)
+					if err != nil {
+						errChan <- fmt.Errorf("error extracting listings: %s", err.Error())
+						return
+					}
+
+					indexLock.Lock()
+					ld = append(ld, data)
+					indexLock.Unlock()
+					wg.Done()
+				}()
 			}
-
-			// Set moderators
-			if len(listing.Moderators) == 0 {
-				sd, err := n.Datastore.Settings().Get()
-				if err == nil && sd.StoreModerators != nil {
-					listing.Moderators = *sd.StoreModerators
-				}
+			wg.Wait()
+			select {
+			case err := <-errChan:
+				return err
+			default:
 			}
-
-			// Set inventory
-			err = n.SetListingInventory(listing)
+			index, err := n.getListingIndex()
 			if err != nil {
-				errChan <- fmt.Errorf("error in record %d: %s", i, err.Error())
-				return
+				return err
 			}
-
-			// Sign listing
-			signedListing, err := n.SignListing(listing)
+			index = append(index, ld...)
+
+			// Write it back to file
+			indexPath := path.Join(n.RepoPath, "root", "listings.json")
+			f, err := os.Create(indexPath)
 			if err != nil {
-				errChan <- fmt.Errorf("error in record %d: %s", i, err.Error())
-				return
-			}
-
-			// Save to disk
-			listingPath := path.Join(n.RepoPath, "root", "listings", signedListing.Listing.Slug+".json")
-			f, err := os.Create(listingPath)
-			if err != nil {
-				errChan <- fmt.Errorf("error in record %d: %s", i, err.Error())
-				return
+				return err
 			}
 			defer f.Close()
-			m := jsonpb.Marshaler{
-				EnumsAsInts:  false,
-				EmitDefaults: false,
-				Indent:       "    ",
-				OrigName:     false,
+
+			j, jerr := json.MarshalIndent(index, "", "    ")
+			if jerr != nil {
+				return jerr
 			}
-			out, err := m.MarshalToString(signedListing)
-			if err != nil {
-				errChan <- fmt.Errorf("error in record %d: %s", i, err.Error())
-				return
-			}
-
-			if _, err := f.WriteString(out); err != nil {
-				errChan <- fmt.Errorf("error in record %d: %s", i, err.Error())
-				return
-			}
-
-			// Add listing data
-			data, err := n.extractListingData(signedListing)
-			if err != nil {
-				errChan <- fmt.Errorf("error extracting listings: %s", err.Error())
-				return
-			}
-
-			indexLock.Lock()
-			ld = append(ld, data)
-			indexLock.Unlock()
-			wg.Done()
-		}()
-	}
-	wg.Wait()
-	select {
-	case err := <-errChan:
-		return err
-	default:
-	}
-	index, err := n.getListingIndex()
-	if err != nil {
-		return err
-	}
-	index = append(index, ld...)
-
-	// Write it back to file
-	indexPath := path.Join(n.RepoPath, "root", "listings.json")
-	f, err := os.Create(indexPath)
-	if err != nil {
-		return err
-	}
-	defer f.Close()
-
-	j, jerr := json.MarshalIndent(index, "", "    ")
-	if jerr != nil {
-		return jerr
-	}
-	_, werr := f.Write(j)
-	if werr != nil {
-		return werr
-	}*/
+			_, werr := f.Write(j)
+			if werr != nil {
+				return werr
+			}*/
 	return nil
 }
 
-<<<<<<< HEAD
-func listingCurrencyIsBTC(l *repo.Listing) bool {
-	price, err := l.GetPrice()
-	if err != nil {
-		return false
-	}
-	return NormalizeCurrencyCode(price.Currency.Code.String()) == "BTC"
-=======
 func (n *OpenBazaarNode) listingCurrencyIsBTC(l *pb.Listing) bool {
 	return n.NormalizeCurrencyCode(l.Metadata.PricingCurrencyDefn.Code) == "BTC"
->>>>>>> 4ba53f7d
 }