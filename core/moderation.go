--- conflicted
+++ resolved
@@ -157,13 +157,6 @@
 	if err != nil {
 		return *big.NewInt(0), err
 	}
-<<<<<<< HEAD
-	modFeeCurrency, err := n.LookupCurrency(profile.ModeratorInfo.Fee.FixedFee.AmountCurrency.Code)
-	if err != nil {
-		return *big.NewInt(0), fmt.Errorf("lookup moderator fee currency (%s): %s", profile.ModeratorInfo.Fee.FixedFee.AmountCurrency.Code, err)
-	}
-=======
->>>>>>> 33cfa0a3
 	txCurrency, err := n.LookupCurrency(txCurrencyCode)
 	if err != nil {
 		return *big.NewInt(0), fmt.Errorf("lookup dispute transaction currency (%s): %s", txCurrencyCode, err)
@@ -177,15 +170,11 @@
 		total, _ := t.Int(nil)
 		return *total, nil
 	case pb.Moderator_Fee_FIXED:
-<<<<<<< HEAD
+		modFeeCurrency, err := n.LookupCurrency(profile.ModeratorInfo.Fee.FixedFee.AmountCurrency.Code)
+		if err != nil {
+			return *big.NewInt(0), fmt.Errorf("lookup moderator fee currency (%s): %s", profile.ModeratorInfo.Fee.FixedFee.AmountCurrency.Code, err)
+		}
 		fixedFee, ok := new(big.Int).SetString(profile.ModeratorInfo.Fee.FixedFee.BigAmount, 10)
-=======
-		modFeeCurrency, err := n.LookupCurrency(profile.ModeratorInfo.Fee.FixedFeeValue.Currency.Code)
-		if err != nil {
-			return *big.NewInt(0), fmt.Errorf("lookup moderator fee currency (%s): %s", profile.ModeratorInfo.Fee.FixedFeeValue.Currency.Code, err)
-		}
-		fixedFee, ok := new(big.Int).SetString(profile.ModeratorInfo.Fee.FixedFeeValue.Amount, 10)
->>>>>>> 33cfa0a3
 		if !ok {
 			return *big.NewInt(0), errors.New("invalid fixed fee amount")
 		}
@@ -210,9 +199,9 @@
 	case pb.Moderator_Fee_FIXED_PLUS_PERCENTAGE:
 		var fixed *big.Int
 		var ok bool
-		modFeeCurrency, err := n.LookupCurrency(profile.ModeratorInfo.Fee.FixedFeeValue.Currency.Code)
-		if err != nil {
-			return *big.NewInt(0), fmt.Errorf("lookup moderator fee currency (%s): %s", profile.ModeratorInfo.Fee.FixedFeeValue.Currency.Code, err)
+		modFeeCurrency, err := n.LookupCurrency(profile.ModeratorInfo.Fee.FixedFee.AmountCurrency.Code)
+		if err != nil {
+			return *big.NewInt(0), fmt.Errorf("lookup moderator fee currency (%s): %s", profile.ModeratorInfo.Fee.FixedFee.AmountCurrency.Code, err)
 		}
 		if modFeeCurrency.Equal(txCurrency) {
 			fixed, ok = new(big.Int).SetString(profile.ModeratorInfo.Fee.FixedFee.BigAmount, 10)
