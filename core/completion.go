--- conflicted
+++ resolved
@@ -362,15 +362,11 @@
 		}
 	}
 
-<<<<<<< HEAD
-	chaincode, err := hex.DecodeString(order.Payment.Chaincode)
-=======
 	if len(txInputs) == 0 {
 		return errors.New("there are no inputs available for this transaction")
 	}
 
 	chaincode, err := hex.DecodeString(contract.BuyerOrder.Payment.Chaincode)
->>>>>>> 03c90558
 	if err != nil {
 		return err
 	}
