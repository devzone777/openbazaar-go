--- conflicted
+++ resolved
@@ -507,19 +507,12 @@
 			log.Error(err)
 		}
 		if !n.OpenBazaarNode.InitalPublishComplete {
-<<<<<<< HEAD
-			err = n.OpenBazaarNode.SeedNode()
-			if err != nil {
-				log.Error(err)
-			}
-=======
 			go func() {
 				err = n.OpenBazaarNode.SeedNode()
 				if err != nil {
 					log.Error(err)
 				}
 			}()
->>>>>>> dd7eb99e
 		}
 		n.OpenBazaarNode.SetUpRepublisher(republishInterval)
 	}()
@@ -563,14 +556,8 @@
 		wg.Add(1)
 		go func() {
 			defer wg.Done()
-<<<<<<< HEAD
-			if err := n.stop(); err != nil {
-				log.Error(err)
-			}
-=======
 			_ = n.stop()
 			return
->>>>>>> dd7eb99e
 		}()
 		wg.Wait()
 	}
