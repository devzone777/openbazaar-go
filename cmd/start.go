package cmd

import (
	"context"
	"errors"
	"fmt"
	manet "gx/ipfs/QmRK2LxanhK2gZq6k6R7vk5ZoYZk8ULSSTB7FzDsMUX6CB/go-multiaddr-net"
	ipfslogging "gx/ipfs/QmSpJByNKFX1sCsHBEp3R73FL4NF6FnQTEGyNAXHm2GS52/go-log"
	ma "gx/ipfs/QmWWQ2Txc2c6tqjsBpzg5Ar652cHPGNsQQp2SejkNmkUMb/go-multiaddr"
	ds "gx/ipfs/QmXRKBQA4wXP7xWbFiZsR1GP4HV6wMDQ1aWFxZZ4uBcPX9/go-datastore"
	proto "gx/ipfs/QmZ4Qi3GaRbjcx28Sme5eMH7RQjGkt8wHxt2a65oLaeFEV/gogo-protobuf/proto"
	"net"
	"os"
	"path"
	"path/filepath"
	"sort"
	"strconv"

	"crypto/rand"
	"github.com/OpenBazaar/bitcoind-wallet"
	bstk "github.com/OpenBazaar/go-blockstackclient"
	"github.com/OpenBazaar/openbazaar-go/api"
	"github.com/OpenBazaar/openbazaar-go/core"
	"github.com/OpenBazaar/openbazaar-go/ipfs"
	obns "github.com/OpenBazaar/openbazaar-go/namesys"
	obnet "github.com/OpenBazaar/openbazaar-go/net"
	"github.com/OpenBazaar/openbazaar-go/net/service"
	"github.com/OpenBazaar/openbazaar-go/repo"
	"github.com/OpenBazaar/openbazaar-go/repo/db"
	"github.com/OpenBazaar/openbazaar-go/repo/migrations"
	"github.com/OpenBazaar/openbazaar-go/schema"
	sto "github.com/OpenBazaar/openbazaar-go/storage"
	"github.com/OpenBazaar/openbazaar-go/storage/dropbox"
	"github.com/OpenBazaar/openbazaar-go/storage/selfhosted"
	"github.com/OpenBazaar/openbazaar-go/wallet"
	lis "github.com/OpenBazaar/openbazaar-go/wallet/listeners"
	"github.com/OpenBazaar/openbazaar-go/wallet/resync"
	"github.com/OpenBazaar/spvwallet"
	exchange "github.com/OpenBazaar/spvwallet/exchangerates"
	wi "github.com/OpenBazaar/wallet-interface"
	"github.com/btcsuite/btcd/chaincfg"
	"github.com/btcsuite/btcutil/base58"
	"github.com/cpacia/BitcoinCash-Wallet"
	cashrates "github.com/cpacia/BitcoinCash-Wallet/exchangerates"
	"github.com/fatih/color"
	"github.com/ipfs/go-ipfs/commands"
	ipfscore "github.com/ipfs/go-ipfs/core"
	"github.com/ipfs/go-ipfs/core/corehttp"
	bitswap "github.com/ipfs/go-ipfs/exchange/bitswap/network"
	"github.com/ipfs/go-ipfs/namesys"
	namepb "github.com/ipfs/go-ipfs/namesys/pb"
	ipath "github.com/ipfs/go-ipfs/path"
	"io/ioutil"
	"net/http"
	"net/url"
	"strings"

	"github.com/OpenBazaar/zcashd-wallet"
	"github.com/ipfs/go-ipfs/repo/config"
	"github.com/ipfs/go-ipfs/repo/fsrepo"
	"github.com/natefinch/lumberjack"
	"github.com/op/go-logging"
	"golang.org/x/crypto/ssh/terminal"
	"golang.org/x/net/proxy"
	addrutil "gx/ipfs/QmNSWW3Sb4eju4o2djPQ1L1c2Zj9XN9sMYJL8r1cbxdc6b/go-addr-util"
	p2pbhost "gx/ipfs/QmNh1kGFFdsPu79KNSaL4NUKUPb4Eiz4KHdMtFY6664RDp/go-libp2p/p2p/host/basic"
	p2phost "gx/ipfs/QmNmJZL7FQySMtE2BQuLMuZg2EB2CLEunJJUSVSc9YnnbV/go-libp2p-host"
	dht "gx/ipfs/QmRaVcGchmC1stHHK7YhcgEuTk5k1JiGS568pfYWMgT91H/go-libp2p-kad-dht"
	dhtutil "gx/ipfs/QmRaVcGchmC1stHHK7YhcgEuTk5k1JiGS568pfYWMgT91H/go-libp2p-kad-dht/util"
	swarm "gx/ipfs/QmSwZMWwFZSUpe5muU2xgTUwppH24KfMwdPXiwbEp2c6G5/go-libp2p-swarm"
	routing "gx/ipfs/QmTiWLZ6Fo5j4KcTVutZJ5KWRRJrbxzmxA4td8NfEdrPh7/go-libp2p-routing"
	dshelp "gx/ipfs/QmTmqJGRQfuH8eKWD1FjThwPRipt1QhqJQNZ8MpzmfAAxo/go-ipfs-ds-help"
	recpb "gx/ipfs/QmUpttFinNDmNPgFwKN8sZK6BUtBmA68Y4KdSBDXa8t9sJ/go-libp2p-record/pb"
	pstore "gx/ipfs/QmXauCuJzmzapetmC6W4TuDJLL1yFFrVzSHoWv8YdbmnxH/go-libp2p-peerstore"
	smux "gx/ipfs/QmY9JXR3FupnYAYJWK9aMr9bCpqWKcToQ1tz8DVGTrHpHw/go-stream-muxer"
	"gx/ipfs/QmZPrWxuM8GHr4cGKbyF5CCT11sFUP9hgqpeUHALvx2nUr/go-libp2p-interface-pnet"
	peer "gx/ipfs/QmZoWKhxUmZ2seW4BzX6fJkNR8hh9PsGModr7q171yq2SS/go-libp2p-peer"
	metrics "gx/ipfs/QmdeBtQGXjSt7cb97nx9JyLHHv5va2LyEAue7Q5tDFzpLy/go-libp2p-metrics"
	oniontp "gx/ipfs/Qmdh86HZtNap3ktHvjyiVhBnp4uRpQWMCRAASieh8fDH8J/go-onion-transport"
	"io"
	"syscall"
	"time"
)

var stdoutLogFormat = logging.MustStringFormatter(
	`%{color:reset}%{color}%{time:15:04:05.000} [%{level}] [%{module}/%{shortfunc}] %{message}`,
)

var fileLogFormat = logging.MustStringFormatter(
	`%{time:15:04:05.000} [%{level}] [%{module}/%{shortfunc}] %{message}`,
)

var (
	ErrNoGateways = errors.New("No gateway addresses configured")
)

type Start struct {
	Password             string   `short:"p" long:"password" description:"the encryption password if the database is encrypted"`
	Testnet              bool     `short:"t" long:"testnet" description:"use the test network"`
	Regtest              bool     `short:"r" long:"regtest" description:"run in regression test mode"`
	LogLevel             string   `short:"l" long:"loglevel" description:"set the logging level [debug, info, notice, warning, error, critical]" defaut:"debug"`
	NoLogFiles           bool     `short:"f" long:"nologfiles" description:"save logs on disk"`
	AllowIP              []string `short:"a" long:"allowip" description:"only allow API connections from these IPs"`
	STUN                 bool     `short:"s" long:"stun" description:"use stun on µTP IPv4"`
	DataDir              string   `short:"d" long:"datadir" description:"specify the data directory to be used"`
	AuthCookie           string   `short:"c" long:"authcookie" description:"turn on API authentication and use this specific cookie"`
	UserAgent            string   `short:"u" long:"useragent" description:"add a custom user-agent field"`
	Verbose              bool     `short:"v" long:"verbose" description:"print openbazaar logs to stdout"`
	TorPassword          string   `long:"torpassword" description:"Set the tor control password. This will override the tor password in the config."`
	Tor                  bool     `long:"tor" description:"Automatically configure the daemon to run as a Tor hidden service and use Tor exclusively. Requires Tor to be running."`
	DualStack            bool     `long:"dualstack" description:"Automatically configure the daemon to run as a Tor hidden service IN ADDITION to using the clear internet. Requires Tor to be running. WARNING: this mode is not private"`
	DisableWallet        bool     `long:"disablewallet" description:"disable the wallet functionality of the node"`
	DisableExchangeRates bool     `long:"disableexchangerates" description:"disable the exchange rate service to prevent api queries"`
	Storage              string   `long:"storage" description:"set the outgoing message storage option [self-hosted, dropbox] default=self-hosted"`
	BitcoinCash          bool     `long:"bitcoincash" description:"use a Bitcoin Cash wallet in a dedicated data directory"`
	ZCash                string   `long:"zcash" description:"use a ZCash wallet in a dedicated data directory. To use this you must pass in the location of the zcashd binary."`
}

func (x *Start) Execute(args []string) error {
	printSplashScreen(x.Verbose)

	if x.Testnet && x.Regtest {
		return errors.New("Invalid combination of testnet and regtest modes")
	}

	if x.Tor && x.DualStack {
		return errors.New("Invalid combination of tor and dual stack modes")
	}

	isTestnet := false
	if x.Testnet || x.Regtest {
		isTestnet = true
	}
	if x.BitcoinCash && x.ZCash != "" {
		return errors.New("Bitcoin Cash and ZCash cannot be used at the same time")
	}

	// Set repo path
	repoPath, err := repo.GetRepoPath(isTestnet)
	if err != nil {
		return err
	}
	if x.BitcoinCash {
		repoPath += "-bitcoincash"
	} else if x.ZCash != "" {
		repoPath += "-zcash"
	}
	if x.DataDir != "" {
		repoPath = x.DataDir
	}

	repoLockFile := filepath.Join(repoPath, fsrepo.LockFile)
	os.Remove(repoLockFile)

	// Logging
	w := &lumberjack.Logger{
		Filename:   path.Join(repoPath, "logs", "ob.log"),
		MaxSize:    10, // Megabytes
		MaxBackups: 3,
		MaxAge:     30, // Days
	}
	var backendStdoutFormatter logging.Backend
	if x.Verbose {
		backendStdout := logging.NewLogBackend(os.Stdout, "", 0)
		backendStdoutFormatter = logging.NewBackendFormatter(backendStdout, stdoutLogFormat)
		logging.SetBackend(backendStdoutFormatter)
	}

	if !x.NoLogFiles {
		backendFile := logging.NewLogBackend(w, "", 0)
		backendFileFormatter := logging.NewBackendFormatter(backendFile, fileLogFormat)
		if x.Verbose {
			logging.SetBackend(backendFileFormatter, backendStdoutFormatter)
		} else {
			logging.SetBackend(backendFileFormatter)
		}
		ipfslogging.LdJSONFormatter()
		w2 := &lumberjack.Logger{
			Filename:   path.Join(repoPath, "logs", "ipfs.log"),
			MaxSize:    10, // Megabytes
			MaxBackups: 3,
			MaxAge:     30, // Days
		}
		ipfslogging.Output(w2)()
	}

	var level logging.Level
	switch strings.ToLower(x.LogLevel) {
	case "debug":
		level = logging.DEBUG
	case "info":
		level = logging.INFO
	case "notice":
		level = logging.NOTICE
	case "warning":
		level = logging.WARNING
	case "error":
		level = logging.ERROR
	case "critical":
		level = logging.CRITICAL
	default:
		level = logging.DEBUG
	}
	logging.SetLevel(level, "")

	err = core.CheckAndSetUlimit()
	if err != nil {
		return err
	}

	// Create user-agent file
	userAgentBytes := []byte(core.USERAGENT + x.UserAgent)
	ioutil.WriteFile(path.Join(repoPath, "root", "user_agent"), userAgentBytes, os.ModePerm)

	ct := wi.Bitcoin
<<<<<<< HEAD
=======
	cfgf, err := ioutil.ReadFile(path.Join(repoPath, "config"))
	if err == nil {
		wcfg, err := schema.GetWalletConfig(cfgf)
		if err == nil {
			switch wcfg.Type {
			case "bitcoincash":
				ct = wi.BitcoinCash
			case "zcashd":
				ct = wi.Zcash
			}
		}
	}
>>>>>>> 2f717a02
	if x.BitcoinCash {
		ct = wi.BitcoinCash
	} else if x.ZCash != "" {
		ct = wi.Zcash
	}

<<<<<<< HEAD
	if !(x.BitcoinCash || x.ZCash != "") {
		cfgf, err := ioutil.ReadFile(path.Join(repoPath, "config"))
		if err == nil {
			wcfg, err := schema.GetWalletConfig(cfgf)
			if err == nil {
				switch wcfg.Type {
				case "bitcoincash":
					ct = wi.BitcoinCash
				case "zcashd":
					ct = wi.Zcash
				}
			}
		}
	}

=======
>>>>>>> 2f717a02
	migrations.WalletCoinType = ct
	sqliteDB, err := InitializeRepo(repoPath, x.Password, "", isTestnet, time.Now(), ct)
	if err != nil && err != repo.ErrRepoExists {
		return err
	}

	// If the database cannot be decrypted, exit
	if sqliteDB.Config().IsEncrypted() {
		sqliteDB.Close()
		fmt.Print("Database is encrypted, enter your password: ")
		bytePassword, _ := terminal.ReadPassword(int(syscall.Stdin))
		fmt.Println("")
		pw := string(bytePassword)
		sqliteDB, err = InitializeRepo(repoPath, pw, "", isTestnet, time.Now(), ct)
		if err != nil && err != repo.ErrRepoExists {
			return err
		}
		if sqliteDB.Config().IsEncrypted() {
			log.Error("Invalid password")
			os.Exit(3)
		}
	}

	// Get creation date. Ignore the error and use a default timestamp.
	creationDate, err := sqliteDB.Config().GetCreationDate()
	if err != nil {
		log.Error("error loading wallet creation date from database - using unix epoch.")
	}

	// Load config
	configFile, err := ioutil.ReadFile(path.Join(repoPath, "config"))
	if err != nil {
		log.Error("read config:", err)
		return err
	}

	apiConfig, err := schema.GetAPIConfig(configFile)
	if err != nil {
		log.Error("scan api config:", err)
		return err
	}
	torConfig, err := schema.GetTorConfig(configFile)
	if err != nil {
		log.Error("scan tor config:", err)
		return err
	}
	walletCfg, err := schema.GetWalletConfig(configFile)
	if err != nil {
		log.Error("scan wallet config:", err)
		return err
	}
	dataSharing, err := schema.GetDataSharing(configFile)
	if err != nil {
		log.Error("scan data sharing config:", err)
		return err
	}
	dropboxToken, err := schema.GetDropboxApiToken(configFile)
	if err != nil {
		log.Error("scan dropbox api token:", err)
		return err
	}
	resolverConfig, err := schema.GetResolverConfig(configFile)
	if err != nil {
		log.Error("scan resolver config:", err)
		return err
	}
	republishInterval, err := schema.GetRepublishInterval(configFile)
	if err != nil {
		log.Error("scan republish interval config:", err)
		return err
	}
<<<<<<< HEAD
	walletsConfig, err := schema.GetWalletsConfig(configFile)
	if err != nil {
		log.Error("scan multiwallet config:", err)
		return err
=======

	if x.BitcoinCash {
		walletCfg.Type = "bitcoincash"
	} else if x.ZCash != "" {
		walletCfg.Type = "zcashd"
		walletCfg.Binary = x.ZCash
>>>>>>> 2f717a02
	}

	// IPFS node setup
	r, err := fsrepo.Open(repoPath)
	if err != nil {
		log.Error("open repo:", err)
		return err
	}
	cctx, cancel := context.WithCancel(context.Background())
	defer cancel()

	cfg, err := r.Config()
	if err != nil {
		log.Error("get repo config:", err)
		return err
	}

	identityKey, err := sqliteDB.Config().GetIdentityKey()
	if err != nil {
		log.Error("get identity key:", err)
		return err
	}
	identity, err := ipfs.IdentityFromKey(identityKey)
	if err != nil {
		log.Error("get identity from key:", err)
		return err
	}
	cfg.Identity = identity

	// Setup testnet
	if x.Testnet || x.Regtest {
		testnetBootstrapAddrs, err := schema.GetTestnetBootstrapAddrs(configFile)
		if err != nil {
			log.Error(err)
			return err
		}
		cfg.Bootstrap = testnetBootstrapAddrs
		dht.ProtocolDHT = "/openbazaar/kad/testnet/1.0.0"
		bitswap.ProtocolBitswap = "/openbazaar/bitswap/testnet/1.1.0"
		service.ProtocolOpenBazaar = "/openbazaar/app/testnet/1.0.0"

		dataSharing.PushTo = []string{}
	}

	onionAddr, err := obnet.MaybeCreateHiddenServiceKey(repoPath)
	if err != nil {
		log.Error("create onion key:", err)
		return err
	}
	onionAddrString := "/onion/" + onionAddr + ":4003"
	if x.Tor {
		cfg.Addresses.Swarm = []string{}
		cfg.Addresses.Swarm = append(cfg.Addresses.Swarm, onionAddrString)
	} else if x.DualStack {
		cfg.Addresses.Swarm = []string{}
		cfg.Addresses.Swarm = append(cfg.Addresses.Swarm, onionAddrString)
		cfg.Addresses.Swarm = append(cfg.Addresses.Swarm, "/ip4/0.0.0.0/tcp/4001")
		cfg.Addresses.Swarm = append(cfg.Addresses.Swarm, "/ip6/::/tcp/4001")
		cfg.Addresses.Swarm = append(cfg.Addresses.Swarm, "/ip6/::/tcp/9005/ws")
		cfg.Addresses.Swarm = append(cfg.Addresses.Swarm, "/ip4/0.0.0.0/tcp/9005/ws")
	}
	// Iterate over our address and process them as needed
	var onionTransport *oniontp.OnionTransport
	var torDialer proxy.Dialer
	var usingTor, usingClearnet bool
	var controlPort int
	for i, addr := range cfg.Addresses.Swarm {
		m, err := ma.NewMultiaddr(addr)
		if err != nil {
			log.Error("creating swarm multihash:", err)
			return err
		}
		p := m.Protocols()
		// If we are using UTP and the stun option has been select, run stun and replace the port in the address
		if x.STUN && p[0].Name == "ip4" && p[1].Name == "udp" && p[2].Name == "utp" {
			usingClearnet = true
			port, serr := obnet.Stun()
			if serr != nil {
				log.Error("stun setup:", serr)
				return err
			}
			cfg.Addresses.Swarm = append(cfg.Addresses.Swarm[:i], cfg.Addresses.Swarm[i+1:]...)
			cfg.Addresses.Swarm = append(cfg.Addresses.Swarm, "/ip4/0.0.0.0/udp/"+strconv.Itoa(port)+"/utp")
			break
		} else if p[0].Name == "onion" {
			usingTor = true
			addrutil.SupportedTransportStrings = append(addrutil.SupportedTransportStrings, "/onion")
			t, err := ma.ProtocolsWithString("/onion")
			if err != nil {
				log.Error("wrapping onion protocol:", err)
				return err
			}
			addrutil.SupportedTransportProtocols = append(addrutil.SupportedTransportProtocols, t)
		} else {
			usingClearnet = true
		}
	}
	// Create Tor transport
	if usingTor {
		torControl := torConfig.TorControl
		if torControl == "" {
			controlPort, err = obnet.GetTorControlPort()
			if err != nil {
				log.Error("get tor control port:", err)
				return err
			}
			torControl = "127.0.0.1:" + strconv.Itoa(controlPort)
		}
		torPw := torConfig.Password
		if x.TorPassword != "" {
			torPw = x.TorPassword
		}
		onionTransport, err = oniontp.NewOnionTransport("tcp4", torControl, torPw, nil, repoPath, (usingTor && usingClearnet))
		if err != nil {
			log.Error("setup tor transport:", err)
			return err
		}
	}
	// If we're only using Tor set the proxy dialer and dns resolver
	dnsResolver := namesys.NewDNSResolver()
	if usingTor && !usingClearnet {
		log.Notice("Using Tor exclusively")
		torDialer, err = onionTransport.TorDialer()
		if err != nil {
			log.Error("dailing tor network:", err)
			return err
		}
		// TODO: maybe create a tor resolver impl later
		dnsResolver = nil
	}

	// Custom host option used if Tor is enabled
	defaultHostOption := func(ctx context.Context, id peer.ID, ps pstore.Peerstore, bwr metrics.Reporter, fs []*net.IPNet, tpt smux.Transport, protec ipnet.Protector, opts *ipfscore.ConstructPeerHostOpts) (p2phost.Host, error) {
		// no addresses to begin with. we'll start later.
		swrm, err := swarm.NewSwarmWithProtector(ctx, nil, id, ps, protec, tpt, bwr)
		if err != nil {
			return nil, err
		}

		network := (*swarm.Network)(swrm)
		network.Swarm().AddTransport(onionTransport)

		for _, f := range fs {
			network.Swarm().Filters.AddDialFilter(f)
		}

		var host *p2pbhost.BasicHost
		if usingTor && !usingClearnet {
			host = p2pbhost.New(network)
		} else {
			hostOpts := []interface{}{bwr}
			if !opts.DisableNatPortMap {
				hostOpts = append(hostOpts, p2pbhost.NATPortMap)
			}
			host = p2pbhost.New(network, hostOpts...)
		}
		return host, nil
	}

	ncfg := &ipfscore.BuildCfg{
		Repo:   r,
		Online: true,
		ExtraOpts: map[string]bool{
			"mplex": true,
		},
		DNSResolver: dnsResolver,
		Routing:     DHTOption,
	}

	if cfg.Ipns.UsePersistentCache {
		ncfg.ExtraOpts["ipnsps"] = true
	}

	if onionTransport != nil {
		ncfg.Host = defaultHostOption
	}
	nd, err := ipfscore.NewNode(cctx, ncfg)
	if err != nil {
		log.Error("create new ipfs node:", err)
		return err
	}

	ctx := commands.Context{}
	ctx.Online = true
	ctx.ConfigRoot = repoPath
	ctx.LoadConfig = func(path string) (*config.Config, error) {
		return fsrepo.ConfigAt(repoPath)
	}
	ctx.ConstructNode = func() (*ipfscore.IpfsNode, error) {
		return nd, nil
	}

	// Set IPNS query size
	querySize := cfg.Ipns.QuerySize
	if querySize <= 20 && querySize > 0 {
		dhtutil.QuerySize = int(querySize)
	} else {
		dhtutil.QuerySize = 16
	}

	log.Info("Peer ID: ", nd.Identity.Pretty())
	printSwarmAddrs(nd)

	// Get current directory root hash
	_, ipnskey := namesys.IpnsKeysForID(nd.Identity)
	ival, hasherr := nd.Repo.Datastore().Get(dshelp.NewKeyFromBinary([]byte(ipnskey)))
	if hasherr != nil {
		log.Error("get ipns key:", hasherr)
		return hasherr
	}
	val := ival.([]byte)
	dhtrec := new(recpb.Record)
	proto.Unmarshal(val, dhtrec)
	e := new(namepb.IpnsEntry)
	proto.Unmarshal(dhtrec.GetValue(), e)

	// Wallet
	mn, err := sqliteDB.Config().GetMnemonic()
	if err != nil {
		log.Error("get config mnemonic:", err)
		return err
	}
	var params chaincfg.Params
	if x.Testnet {
		params = chaincfg.TestNet3Params
	} else if x.Regtest {
		params = chaincfg.RegressionNetParams
	} else {
		params = chaincfg.MainNetParams
	}
	if x.Regtest && (strings.ToLower(walletCfg.Type) == "spvwallet" || strings.ToLower(walletCfg.Type) == "bitcoincash") && walletCfg.TrustedPeer == "" {
		return errors.New("Trusted peer must be set if using regtest with the spvwallet")
	}

	// Multiwallet setup
	var w4 io.Writer
	if x.NoLogFiles {
		w4 = &DummyWriter{}
	} else {
		w4 = &lumberjack.Logger{
			Filename:   path.Join(repoPath, "logs", "wallet.log"),
			MaxSize:    10, // Megabytes
			MaxBackups: 3,
			MaxAge:     30, // Days
		}
	}
	walletLogFile := logging.NewLogBackend(w4, "", 0)
	walletFileFormatter := logging.NewBackendFormatter(walletLogFile, fileLogFormat)
	ml := logging.MultiLogger(walletFileFormatter)
	multiwalletConfig := &wallet.WalletConfig{
		ConfigFile:         walletsConfig,
		DB:                 sqliteDB.DB(),
		Params:             &params,
		RepoPath:           repoPath,
		Logger:             ml,
		Proxy:              torDialer,
		WalletCreationDate: creationDate,
		Mnemonic:           mn,
	}
	mw, err := wallet.NewMultiWallet(multiwalletConfig)
	if err != nil {
		return err
	}

	// Wallet setup
	if x.BitcoinCash {
		walletCfg.Type = "bitcoincash"
	} else if x.ZCash != "" {
		walletCfg.Type = "zcashd"
		walletCfg.Binary = x.ZCash
	}
	var exchangeRates wi.ExchangeRates
	if !x.DisableExchangeRates {
		exchangeRates = exchange.NewBitcoinPriceFetcher(torDialer)
	}
	var w3 io.Writer
	if x.NoLogFiles {
		w3 = &DummyWriter{}
	} else {
		w3 = &lumberjack.Logger{
			Filename:   path.Join(repoPath, "logs", "bitcoin.log"),
			MaxSize:    10, // Megabytes
			MaxBackups: 3,
			MaxAge:     30, // Days
		}
	}
	bitcoinFile := logging.NewLogBackend(w3, "", 0)
	bitcoinFileFormatter := logging.NewBackendFormatter(bitcoinFile, fileLogFormat)
	ml2 := logging.MultiLogger(bitcoinFileFormatter)

	var resyncManager *resync.ResyncManager
	var cryptoWallet wi.Wallet
	var walletTypeStr string
	switch strings.ToLower(walletCfg.Type) {
	case "spvwallet":
		walletTypeStr = "bitcoin spv"
		var tp net.Addr
		if walletCfg.TrustedPeer != "" {
			tp, err = net.ResolveTCPAddr("tcp", walletCfg.TrustedPeer)
			if err != nil {
				log.Error(err)
				return err
			}
		}
		feeAPI, err := url.Parse(walletCfg.FeeAPI)
		if err != nil {
			log.Error(err)
			return err
		}
		spvwalletConfig := &spvwallet.Config{
			Mnemonic:     mn,
			Params:       &params,
			MaxFee:       uint64(walletCfg.MaxFee),
			LowFee:       uint64(walletCfg.LowFeeDefault),
			MediumFee:    uint64(walletCfg.MediumFeeDefault),
			HighFee:      uint64(walletCfg.HighFeeDefault),
			FeeAPI:       *feeAPI,
			RepoPath:     repoPath,
			CreationDate: creationDate,
			DB:           sqliteDB,
			UserAgent:    "OpenBazaar",
			TrustedPeer:  tp,
			Proxy:        torDialer,
			Logger:       ml2,
		}
		cryptoWallet, err = spvwallet.NewSPVWallet(spvwalletConfig)
		if err != nil {
			log.Error(err)
			return err
		}
		resyncManager = resync.NewResyncManager(sqliteDB.Sales(), cryptoWallet)
	case "bitcoincash":
		walletTypeStr = "bitcoin cash spv"
		var tp net.Addr
		if walletCfg.TrustedPeer != "" {
			tp, err = net.ResolveTCPAddr("tcp", walletCfg.TrustedPeer)
			if err != nil {
				log.Error(err)
				return err
			}
		}
		feeAPI, err := url.Parse(walletCfg.FeeAPI)
		if err != nil {
			log.Error(err)
			return err
		}
		exchangeRates = cashrates.NewBitcoinCashPriceFetcher(torDialer)
		spvwalletConfig := &bitcoincash.Config{
			Mnemonic:             mn,
			Params:               &params,
			MaxFee:               uint64(walletCfg.MaxFee),
			LowFee:               uint64(walletCfg.LowFeeDefault),
			MediumFee:            uint64(walletCfg.MediumFeeDefault),
			HighFee:              uint64(walletCfg.HighFeeDefault),
			FeeAPI:               *feeAPI,
			RepoPath:             repoPath,
			CreationDate:         creationDate,
			DB:                   sqliteDB,
			UserAgent:            "OpenBazaar",
			TrustedPeer:          tp,
			Proxy:                torDialer,
			Logger:               ml2,
			ExchangeRateProvider: exchangeRates,
		}
		cryptoWallet, err = bitcoincash.NewSPVWallet(spvwalletConfig)
		if err != nil {
			log.Error(err)
			return err
		}
		resyncManager = resync.NewResyncManager(sqliteDB.Sales(), cryptoWallet)
	case "bitcoind":
		walletTypeStr = "bitcoind"
		if walletCfg.Binary == "" {
			return errors.New("The path to the bitcoind binary must be specified in the config file when using bitcoind")
		}
		usetor := false
		if usingTor && !usingClearnet {
			usetor = true
		}
		cryptoWallet, err = bitcoind.NewBitcoindWallet(mn, &params, repoPath, walletCfg.TrustedPeer, walletCfg.Binary, usetor, controlPort)
		if err != nil {
			return err
		}
	case "zcashd":
		walletTypeStr = "zcashd"
		if walletCfg.Binary == "" {
			return errors.New("The path to the zcashd binary must be specified in the config file when using zcashd")
		}
		usetor := false
		if usingTor && !usingClearnet {
			usetor = true
		}
		cryptoWallet, err = zcashd.NewZcashdWallet(mn, &params, repoPath, walletCfg.TrustedPeer, walletCfg.Binary, usetor, controlPort)
		if err != nil {
			return err
		}
		if !x.DisableExchangeRates {
			exchangeRates = zcashd.NewZcashPriceFetcher(torDialer)
		}
		resyncManager = resync.NewResyncManager(sqliteDB.Sales(), cryptoWallet)
	default:
		log.Fatal("Unknown wallet type")
	}

	// Push nodes
	var pushNodes []peer.ID
	for _, pnd := range dataSharing.PushTo {
		p, err := peer.IDB58Decode(pnd)
		if err != nil {
			log.Error("Invalid peerID in DataSharing config")
			return err
		}
		pushNodes = append(pushNodes, p)
	}

	// Authenticated gateway
	gatewayMaddr, err := ma.NewMultiaddr(cfg.Addresses.Gateway)
	if err != nil {
		log.Error(err)
		return err
	}
	addr, err := gatewayMaddr.ValueForProtocol(ma.P_IP4)
	if err != nil {
		log.Error(err)
		return err
	}
	// Override config file preference if this is Mainnet, open internet and API enabled
	if addr != "127.0.0.1" && cryptoWallet.Params().Name == chaincfg.MainNetParams.Name && apiConfig.Enabled {
		apiConfig.Authenticated = true
	}
	for _, ip := range x.AllowIP {
		apiConfig.AllowedIPs = append(apiConfig.AllowedIPs, ip)
	}

	// Create authentication cookie
	var authCookie http.Cookie
	authCookie.Name = "OpenBazaar_Auth_Cookie"

	if x.AuthCookie != "" {
		authCookie.Value = x.AuthCookie
		apiConfig.Authenticated = true
	} else {
		cookiePrefix := authCookie.Name + "="
		cookiePath := path.Join(repoPath, ".cookie")
		cookie, err := ioutil.ReadFile(cookiePath)
		if err != nil {
			authBytes := make([]byte, 32)
			rand.Read(authBytes)
			authCookie.Value = base58.Encode(authBytes)
			f, err := os.Create(cookiePath)
			if err != nil {
				log.Error(err)
				return err
			}
			cookie := cookiePrefix + authCookie.Value
			_, werr := f.Write([]byte(cookie))
			if werr != nil {
				log.Error(werr)
				return werr
			}
			f.Close()
		} else {
			if string(cookie)[:len(cookiePrefix)] != cookiePrefix {
				return errors.New("Invalid authentication cookie. Delete it to generate a new one")
			}
			split := strings.SplitAfter(string(cookie), cookiePrefix)
			authCookie.Value = split[1]
		}
	}

	// Set up the ban manager
	settings, err := sqliteDB.Settings().Get()
	if err != nil && err != db.SettingsNotSetError {
		log.Error(err)
		return err
	}
	var blockedNodes []peer.ID
	if settings.BlockedNodes != nil {
		for _, pid := range *settings.BlockedNodes {
			id, err := peer.IDB58Decode(pid)
			if err != nil {
				continue
			}
			blockedNodes = append(blockedNodes, id)
		}
	}
	bm := obnet.NewBanManager(blockedNodes)

	// Create namesys resolvers
	resolvers := []obns.Resolver{
		bstk.NewBlockStackClient(resolverConfig.Id, torDialer),
	}
	if !(usingTor && !usingClearnet) {
		resolvers = append(resolvers, obns.NewDNSResolver())
	}
	ns, err := obns.NewNameSystem(resolvers)
	if err != nil {
		log.Error(err)
		return err
	}

	if x.Testnet {
		setTestmodeRecordAgingIntervals()
	}

	// Build pubsub
	publisher := ipfs.NewPubsubPublisher(context.Background(), nd.PeerHost, nd.Routing, nd.Repo.Datastore(), nd.Floodsub)
	subscriber := ipfs.NewPubsubSubscriber(context.Background(), nd.PeerHost, nd.Routing, nd.Repo.Datastore(), nd.Floodsub)
	ps := ipfs.Pubsub{Publisher: publisher, Subscriber: subscriber}

	// OpenBazaar node setup
	core.Node = &core.OpenBazaarNode{
		IpfsNode:             nd,
		RootHash:             ipath.Path(e.Value).String(),
		RepoPath:             repoPath,
		Datastore:            sqliteDB,
		Wallet:               cryptoWallet,
		Multiwallet:          mw,
		NameSystem:           ns,
		ExchangeRates:        exchangeRates,
		PushNodes:            pushNodes,
		AcceptStoreRequests:  dataSharing.AcceptStoreRequests,
		TorDialer:            torDialer,
		UserAgent:            core.USERAGENT,
		BanManager:           bm,
		IPNSBackupAPI:        cfg.Ipns.BackUpAPI,
		Pubsub:               ps,
		TestnetEnable:        x.Testnet,
		RegressionTestEnable: x.Regtest,
	}
	core.PublishLock.Lock()

	// Offline messaging storage
	var storage sto.OfflineMessagingStorage
	if x.Storage == "self-hosted" || x.Storage == "" {
		storage = selfhosted.NewSelfHostedStorage(repoPath, core.Node.IpfsNode, pushNodes, core.Node.SendStore)
	} else if x.Storage == "dropbox" {
		if usingTor && !usingClearnet {
			log.Error("Dropbox can not be used with Tor")
			return errors.New("Dropbox can not be used with Tor")
		}

		if dropboxToken == "" {
			err = errors.New("Dropbox token not set in config file")
			log.Error(err)
			return err
		}
		storage, err = dropbox.NewDropBoxStorage(dropboxToken)
		if err != nil {
			log.Error(err)
			return err
		}
	} else {
		err = errors.New("Invalid storage option")
		log.Error(err)
		return err
	}
	core.Node.MessageStorage = storage

	if len(cfg.Addresses.Gateway) <= 0 {
		return ErrNoGateways
	}
	if (apiConfig.SSL && apiConfig.SSLCert == "") || (apiConfig.SSL && apiConfig.SSLKey == "") {
		return errors.New("SSL cert and key files must be set when SSL is enabled")
	}

	gateway, err := newHTTPGateway(core.Node, ctx, authCookie, *apiConfig, x.NoLogFiles)
	if err != nil {
		log.Error(err)
		return err
	}

	if cfg.Addresses.API != "" {
		if _, err := serveHTTPApi(&ctx); err != nil {
			log.Error(err)
			return err
		}
	}

	go func() {
		<-dht.DefaultBootstrapConfig.DoneChan
		core.Node.Service = service.New(core.Node, sqliteDB)

		core.Node.StartMessageRetriever()
		core.Node.StartPointerRepublisher()
		core.Node.StartRecordAgingNotifier()

		if !x.DisableWallet {
			// If the wallet doesn't allow resyncing from a specific height to scan for unpaid orders, wait for all messages to process before continuing.
			if resyncManager == nil {
				core.Node.WaitForMessageRetrieverCompletion()
			}
			TL := lis.NewTransactionListener(core.Node.Datastore, core.Node.Broadcast, core.Node.Wallet)
			WL := lis.NewWalletListener(core.Node.Datastore, core.Node.Broadcast)
			cryptoWallet.AddTransactionListener(TL.OnTransactionReceived)
			cryptoWallet.AddTransactionListener(WL.OnTransactionReceived)
			log.Infof("Starting %s wallet\n", walletTypeStr)
			su := wallet.NewStatusUpdater(cryptoWallet, core.Node.Broadcast, nd.Context())
			go su.Start()
			go cryptoWallet.Start()
			go mw.Start()
			if resyncManager != nil {
				go resyncManager.Start()
				go func() {
					core.Node.WaitForMessageRetrieverCompletion()
					resyncManager.CheckUnfunded()
				}()
			}
		}
		core.PublishLock.Unlock()
		core.Node.UpdateFollow()
		if !core.InitalPublishComplete {
			core.Node.SeedNode()
		}
		core.Node.SetUpRepublisher(republishInterval)
	}()

	// Start gateway
	err = gateway.Serve()
	if err != nil {
		log.Error(err)
	}

	return nil
}

func setTestmodeRecordAgingIntervals() {
	repo.VendorDisputeTimeout_lastInterval = time.Duration(60) * time.Minute

	repo.ModeratorDisputeExpiry_firstInterval = time.Duration(20) * time.Minute
	repo.ModeratorDisputeExpiry_secondInterval = time.Duration(40) * time.Minute
	repo.ModeratorDisputeExpiry_thirdInterval = time.Duration(59) * time.Minute
	repo.ModeratorDisputeExpiry_lastInterval = time.Duration(60) * time.Minute

	repo.BuyerDisputeTimeout_firstInterval = time.Duration(20) * time.Minute
	repo.BuyerDisputeTimeout_secondInterval = time.Duration(40) * time.Minute
	repo.BuyerDisputeTimeout_thirdInterval = time.Duration(59) * time.Minute
	repo.BuyerDisputeTimeout_lastInterval = time.Duration(60) * time.Minute
	repo.BuyerDisputeTimeout_totalDuration = time.Duration(60) * time.Minute

	repo.BuyerDisputeExpiry_firstInterval = time.Duration(20) * time.Minute
	repo.BuyerDisputeExpiry_secondInterval = time.Duration(40) * time.Minute
	repo.BuyerDisputeExpiry_lastInterval = time.Duration(59) * time.Minute
	repo.BuyerDisputeExpiry_totalDuration = time.Duration(60) * time.Minute
}

// Prints the addresses of the host
func printSwarmAddrs(node *ipfscore.IpfsNode) {
	var addrs []string
	for _, addr := range node.PeerHost.Addrs() {
		addrs = append(addrs, addr.String())
	}
	sort.Sort(sort.StringSlice(addrs))

	for _, addr := range addrs {
		log.Infof("Swarm listening on %s\n", addr)
	}
}

type DummyWriter struct{}

func (d *DummyWriter) Write(p []byte) (n int, err error) {
	return 0, nil
}

type DummyListener struct {
	addr net.Addr
}

func (d *DummyListener) Addr() net.Addr {
	return d.addr
}

func (d *DummyListener) Accept() (net.Conn, error) {
	conn, _ := net.FileConn(nil)
	return conn, nil
}

func (d *DummyListener) Close() error {
	return nil
}

// Collects options, creates listener, prints status message and starts serving requests
func newHTTPGateway(node *core.OpenBazaarNode, ctx commands.Context, authCookie http.Cookie, config schema.APIConfig, noLogFiles bool) (*api.Gateway, error) {
	// Get API configuration
	cfg, err := ctx.GetConfig()
	if err != nil {
		return nil, err
	}

	// Create a network listener
	gatewayMaddr, err := ma.NewMultiaddr(cfg.Addresses.Gateway)
	if err != nil {
		return nil, fmt.Errorf("newHTTPGateway: invalid gateway address: %q (err: %s)", cfg.Addresses.Gateway, err)
	}
	var gwLis manet.Listener
	if config.SSL {
		netAddr, err := manet.ToNetAddr(gatewayMaddr)
		if err != nil {
			return nil, err
		}
		gwLis, err = manet.WrapNetListener(&DummyListener{netAddr})
		if err != nil {
			return nil, err
		}
	} else {
		gwLis, err = manet.Listen(gatewayMaddr)
		if err != nil {
			return nil, fmt.Errorf("newHTTPGateway: manet.Listen(%s) failed: %s", gatewayMaddr, err)
		}
	}

	// We might have listened to /tcp/0 - let's see what we are listing on
	gatewayMaddr = gwLis.Multiaddr()
	log.Infof("Gateway/API server listening on %s\n", gatewayMaddr)

	// Setup an options slice
	var opts = []corehttp.ServeOption{
		corehttp.MetricsCollectionOption("gateway"),
		corehttp.CommandsROOption(ctx),
		corehttp.VersionOption(),
		corehttp.IPNSHostnameOption(),
		corehttp.GatewayOption(cfg.Gateway.Writable, "/ipfs", "/ipns"),
	}

	if len(cfg.Gateway.RootRedirect) > 0 {
		opts = append(opts, corehttp.RedirectOption("", cfg.Gateway.RootRedirect))
	}

	if err != nil {
		return nil, fmt.Errorf("newHTTPGateway: ConstructNode() failed: %s", err)
	}

	// Create and return an API gateway
	var w4 io.Writer
	if noLogFiles {
		w4 = &DummyWriter{}
	} else {
		w4 = &lumberjack.Logger{
			Filename:   path.Join(node.RepoPath, "logs", "api.log"),
			MaxSize:    10, // Megabytes
			MaxBackups: 3,
			MaxAge:     30, // Days
		}
	}
	apiFile := logging.NewLogBackend(w4, "", 0)
	apiFileFormatter := logging.NewBackendFormatter(apiFile, fileLogFormat)
	ml := logging.MultiLogger(apiFileFormatter)

	return api.NewGateway(node, authCookie, gwLis.NetListener(), config, ml, opts...)
}

var DHTOption ipfscore.RoutingOption = constructDHTRouting

const IpnsValidatorTag = "ipns"

func constructDHTRouting(ctx context.Context, host p2phost.Host, dstore ds.Batching) (routing.IpfsRouting, error) {
	dhtRouting := dht.NewDHT(ctx, host, dstore)
	dhtRouting.Validator[IpnsValidatorTag] = namesys.NewIpnsRecordValidator(host.Peerstore())
	dhtRouting.Selector[IpnsValidatorTag] = namesys.IpnsSelectorFunc
	return dhtRouting, nil
}

// serveHTTPApi collects options, creates listener, prints status message and starts serving requests
func serveHTTPApi(cctx *commands.Context) (<-chan error, error) {
	cfg, err := cctx.GetConfig()
	if err != nil {
		return nil, fmt.Errorf("serveHTTPApi: GetConfig() failed: %s", err)
	}

	apiAddr := cfg.Addresses.API
	apiMaddr, err := ma.NewMultiaddr(apiAddr)
	if err != nil {
		return nil, fmt.Errorf("serveHTTPApi: invalid API address: %q (err: %s)", apiAddr, err)
	}

	apiLis, err := manet.Listen(apiMaddr)
	if err != nil {
		return nil, fmt.Errorf("serveHTTPApi: manet.Listen(%s) failed: %s", apiMaddr, err)
	}
	// we might have listened to /tcp/0 - lets see what we are listing on
	apiMaddr = apiLis.Multiaddr()
	fmt.Printf("API server listening on %s\n", apiMaddr)

	// by default, we don't let you load arbitrary ipfs objects through the api,
	// because this would open up the api to scripting vulnerabilities.
	// only the webui objects are allowed.
	// if you know what you're doing, go ahead and pass --unrestricted-api.
	unrestricted := false
	gatewayOpt := corehttp.GatewayOption(false, corehttp.WebUIPaths...)
	if unrestricted {
		gatewayOpt = corehttp.GatewayOption(true, "/ipfs", "/ipns")
	}

	var opts = []corehttp.ServeOption{
		corehttp.MetricsCollectionOption("api"),
		corehttp.CommandsOption(*cctx),
		corehttp.WebUIOption,
		gatewayOpt,
		corehttp.VersionOption(),
		corehttp.MetricsScrapingOption("/debug/metrics/prometheus"),
		corehttp.LogOption(),
	}

	if len(cfg.Gateway.RootRedirect) > 0 {
		opts = append(opts, corehttp.RedirectOption("", cfg.Gateway.RootRedirect))
	}

	node, err := cctx.ConstructNode()
	if err != nil {
		return nil, fmt.Errorf("serveHTTPApi: ConstructNode() failed: %s", err)
	}

	if err := node.Repo.SetAPIAddr(apiMaddr); err != nil {
		return nil, fmt.Errorf("serveHTTPApi: SetAPIAddr() failed: %s", err)
	}

	errc := make(chan error)
	go func() {
		errc <- corehttp.Serve(node, apiLis.NetListener(), opts...)
		close(errc)
	}()
	return errc, nil
}

func InitializeRepo(dataDir, password, mnemonic string, testnet bool, creationDate time.Time, coinType wi.CoinType) (*db.SQLiteDatastore, error) {
	// Database
	sqliteDB, err := db.Create(dataDir, password, testnet, coinType)
	if err != nil {
		return sqliteDB, err
	}

	// Initialize the IPFS repo if it does not already exist
	err = repo.DoInit(dataDir, 4096, testnet, password, mnemonic, creationDate, sqliteDB.Config().Init)
	if err != nil {
		return sqliteDB, err
	}
	return sqliteDB, nil
}

func printSplashScreen(verbose bool) {
	blue := color.New(color.FgBlue)
	white := color.New(color.FgWhite)
	white.Printf("________             ")
	blue.Println("         __________")
	white.Printf(`\_____  \ ______   ____   ____`)
	blue.Println(`\______   \_____  _____________  _____ _______`)
	white.Printf(` /   |   \\____ \_/ __ \ /    \`)
	blue.Println(`|    |  _/\__  \ \___   /\__  \ \__  \\_  __ \ `)
	white.Printf(`/    |    \  |_> >  ___/|   |  \    `)
	blue.Println(`|   \ / __ \_/    /  / __ \_/ __ \|  | \/`)
	white.Printf(`\_______  /   __/ \___  >___|  /`)
	blue.Println(`______  /(____  /_____ \(____  (____  /__|`)
	white.Printf(`        \/|__|        \/     \/  `)
	blue.Println(`     \/      \/      \/     \/     \/`)
	blue.DisableColor()
	white.DisableColor()
	fmt.Println("")
	fmt.Println("OpenBazaar Server v" + core.VERSION)
	if !verbose {
		fmt.Println("[Press Ctrl+C to exit]")
	}
}<|MERGE_RESOLUTION|>--- conflicted
+++ resolved
@@ -213,8 +213,6 @@
 	ioutil.WriteFile(path.Join(repoPath, "root", "user_agent"), userAgentBytes, os.ModePerm)
 
 	ct := wi.Bitcoin
-<<<<<<< HEAD
-=======
 	cfgf, err := ioutil.ReadFile(path.Join(repoPath, "config"))
 	if err == nil {
 		wcfg, err := schema.GetWalletConfig(cfgf)
@@ -227,31 +225,13 @@
 			}
 		}
 	}
->>>>>>> 2f717a02
+
 	if x.BitcoinCash {
 		ct = wi.BitcoinCash
 	} else if x.ZCash != "" {
 		ct = wi.Zcash
 	}
 
-<<<<<<< HEAD
-	if !(x.BitcoinCash || x.ZCash != "") {
-		cfgf, err := ioutil.ReadFile(path.Join(repoPath, "config"))
-		if err == nil {
-			wcfg, err := schema.GetWalletConfig(cfgf)
-			if err == nil {
-				switch wcfg.Type {
-				case "bitcoincash":
-					ct = wi.BitcoinCash
-				case "zcashd":
-					ct = wi.Zcash
-				}
-			}
-		}
-	}
-
-=======
->>>>>>> 2f717a02
 	migrations.WalletCoinType = ct
 	sqliteDB, err := InitializeRepo(repoPath, x.Password, "", isTestnet, time.Now(), ct)
 	if err != nil && err != repo.ErrRepoExists {
@@ -323,19 +303,17 @@
 		log.Error("scan republish interval config:", err)
 		return err
 	}
-<<<<<<< HEAD
 	walletsConfig, err := schema.GetWalletsConfig(configFile)
 	if err != nil {
-		log.Error("scan multiwallet config:", err)
-		return err
-=======
+		log.Error("scan wallets config:", err)
+		return err
+	}
 
 	if x.BitcoinCash {
 		walletCfg.Type = "bitcoincash"
 	} else if x.ZCash != "" {
 		walletCfg.Type = "zcashd"
 		walletCfg.Binary = x.ZCash
->>>>>>> 2f717a02
 	}
 
 	// IPFS node setup
