--- conflicted
+++ resolved
@@ -1639,15 +1639,6 @@
 func (i *jsonAPIHandler) GETOrder(w http.ResponseWriter, r *http.Request) {
 	_, orderID := path.Split(r.URL.Path)
 	var (
-<<<<<<< HEAD
-		err         error
-		isSale      bool
-		contract    *pb.RicardianContract
-		state       pb.OrderState
-		funded      bool
-		records     []*wallet.TransactionRecord
-		read        bool
-=======
 		err      error
 		isSale   bool
 		contract *pb.RicardianContract
@@ -1655,7 +1646,6 @@
 		funded   bool
 		records  []*wallet.TransactionRecord
 		read     bool
->>>>>>> ca5857d8
 		//paymentCoin *repo.CurrencyCode
 	)
 	contract, state, funded, records, read, _, err = i.node.Datastore.Purchases().GetByOrderId(orderID)
@@ -2061,17 +2051,10 @@
 		return
 	}
 	var (
-<<<<<<< HEAD
-		isSale      bool
-		contract    *pb.RicardianContract
-		state       pb.OrderState
-		records     []*wallet.TransactionRecord
-=======
 		isSale   bool
 		contract *pb.RicardianContract
 		state    pb.OrderState
 		records  []*wallet.TransactionRecord
->>>>>>> ca5857d8
 		//paymentCoin *repo.CurrencyCode
 	)
 	contract, state, _, records, _, _, err = i.node.Datastore.Purchases().GetByOrderId(d.OrderID)
@@ -2214,15 +2197,9 @@
 		return
 	}
 	var (
-<<<<<<< HEAD
-		contract    *pb.RicardianContract
-		state       pb.OrderState
-		records     []*wallet.TransactionRecord
-=======
 		contract *pb.RicardianContract
 		state    pb.OrderState
 		records  []*wallet.TransactionRecord
->>>>>>> ca5857d8
 		//paymentCoin *repo.CurrencyCode
 	)
 	contract, state, _, records, _, _, err = i.node.Datastore.Purchases().GetByOrderId(rel.OrderID)
@@ -2260,15 +2237,9 @@
 		rel struct {
 			OrderID string `json:"orderId"`
 		}
-<<<<<<< HEAD
-		contract    *pb.RicardianContract
-		state       pb.OrderState
-		records     []*wallet.TransactionRecord
-=======
 		contract *pb.RicardianContract
 		state    pb.OrderState
 		records  []*wallet.TransactionRecord
->>>>>>> ca5857d8
 		//paymentCoin *repo.CurrencyCode
 	)
 
