package repo

import (
	"errors"
	"io/ioutil"
	"os"
	"path"
	"strconv"
	"strings"

	"github.com/OpenBazaar/openbazaar-go/repo/migrations"
)

type Migration interface {
	Up(repoPath string, dbPassword string, testnet bool) error
	Down(repoPath string, dbPassword string, testnet bool) error
}

var (
	ErrUnknownSchema = errors.New("unable to migrate unknown schema")

	Migrations = []Migration{
		migrations.Migration000{},
		migrations.Migration001{},
		migrations.Migration002{},
		migrations.Migration003{},
		migrations.Migration004{},
		migrations.Migration005{},
		migrations.Migration006{},
		migrations.Migration007{},
		migrations.Migration008{},
		migrations.Migration009{},
		migrations.Migration010{},
		migrations.Migration011{},
		migrations.Migration012{},
		migrations.Migration013{},
		migrations.Migration014{},
		migrations.Migration015{},
		migrations.Migration016{},
		migrations.Migration017{},
		migrations.Migration018{},
		migrations.Migration019{},
		migrations.Migration020{},
		migrations.Migration021{},
		migrations.Migration022{},
		migrations.Migration023{},
		migrations.Migration024{},
		migrations.Migration025{},
<<<<<<< HEAD
		migrations.Migration027{},
		migrations.Migration028{},
		migrations.Migration029{},
		migrations.Migration030{},
		migrations.Migration031{},
		migrations.Migration032{},
=======
		migrations.Migration026{},
>>>>>>> b80611d1
	}
)

// MigrateUp looks at the currently active migration version
// and will migrate all the way up (applying all up migrations).
func MigrateUp(repoPath, dbPassword string, testnet bool) error {
	version, err := ioutil.ReadFile(path.Join(repoPath, "repover"))
	if err != nil && !os.IsNotExist(err) {
		return err
	} else if err != nil && os.IsNotExist(err) {
		log.Noticef("missing repo version file, migrating from 0")
		version = []byte("0")
	}
	v, err := strconv.Atoi(strings.Trim(string(version), "\n"))
	if err != nil {
		return err
	}
	if v > len(Migrations) {
		log.Errorf("binary can migrate schemas up to version %03d but this schema is already at %03d", len(Migrations), v)
		return ErrUnknownSchema
	}
	x := v
	for _, m := range Migrations[v:] {
		log.Noticef("running migration %03d changing schema to version %03d...\n", x, x+1)
		err := m.Up(repoPath, dbPassword, testnet)
		if err != nil {
			log.Error(err)
			return err
		}
		x++
	}
	return nil
}<|MERGE_RESOLUTION|>--- conflicted
+++ resolved
@@ -46,16 +46,13 @@
 		migrations.Migration023{},
 		migrations.Migration024{},
 		migrations.Migration025{},
-<<<<<<< HEAD
+		migrations.Migration026{},
 		migrations.Migration027{},
 		migrations.Migration028{},
 		migrations.Migration029{},
 		migrations.Migration030{},
 		migrations.Migration031{},
 		migrations.Migration032{},
-=======
-		migrations.Migration026{},
->>>>>>> b80611d1
 	}
 )
 
