--- conflicted
+++ resolved
@@ -21,7 +21,6 @@
 	"github.com/golang/protobuf/ptypes"
 )
 
-<<<<<<< HEAD
 func buildNewSaleStore() (repo.SaleStore, func(), error) {
 	appSchema := schema.MustNewCustomSchemaManager(schema.SchemaContext{
 		DataPath:        schema.GenerateTempPath(),
@@ -34,24 +33,10 @@
 		return nil, nil, err
 	}
 	database, err := appSchema.OpenDatabase()
-=======
-var saldb repo.SaleStore
-
-func init() {
-	conn, _ := sql.Open("sqlite3", ":memory:")
-	initDatabaseTables(conn, "")
-	saldb = NewSaleStore(conn, new(sync.Mutex))
-
-	var err error
-	contract, err = newContract()
->>>>>>> d80de256
 	if err != nil {
 		return nil, nil, err
 	}
-<<<<<<< HEAD
 	return db.NewSaleStore(database, new(sync.Mutex)), appSchema.DestroySchemaDirectories, nil
-=======
->>>>>>> d80de256
 }
 
 func TestSalesDB_Count(t *testing.T) {
@@ -73,7 +58,6 @@
 }
 
 func TestPutSale(t *testing.T) {
-<<<<<<< HEAD
 	saldb, teardown, err := buildNewSaleStore()
 	if err != nil {
 		t.Fatal(err)
@@ -82,9 +66,6 @@
 
 	contract := mustNewContract()
 	err = saldb.Put("orderID", *contract, 0, false)
-=======
-	contract, err := newContract()
->>>>>>> d80de256
 	if err != nil {
 		t.Error(err)
 	}
